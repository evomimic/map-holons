--- conflicted
+++ resolved
@@ -37,12 +37,7 @@
     // 2. Iterate through all created holons and verify them in the database
     for (_key, expected_holon) in test_state.created_holons.clone() {
         // Get HolonId
-<<<<<<< HEAD
-        let holon_id: HolonId =
-            expected_holon.holon_id().expect("Failed to get HolonId").into();
-=======
         let holon_id: HolonId = expected_holon.holon_id().expect("Failed to get HolonId").into();
->>>>>>> 9ff076b3
 
         // 3. Build the get_holon_by_id DanceRequest
         let request = build_get_holon_by_id_dance_request(holon_id.clone())
