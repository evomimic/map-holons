--- conflicted
+++ resolved
@@ -172,19 +172,11 @@
         ]
       },
       "locked": {
-<<<<<<< HEAD
-        "lastModified": 1722229456,
-        "narHash": "sha256-kA3st82rKFgl5cRrJNoir4iQh+gk6/J3l9KDLwheOJ4=",
-        "owner": "holochain",
-        "repo": "holochain",
-        "rev": "7415d5fd52e5914158714183f41da12f34cdd55a",
-=======
         "lastModified": 1722509204,
         "narHash": "sha256-mVPZ52L3/8ydW0GbKHFu16Una5vZq3FKsofmP4xAZD4=",
         "owner": "holochain",
         "repo": "holochain",
         "rev": "c59a4dff985c2308edac58a40ae0b56c46eed27d",
->>>>>>> c9051a27
         "type": "github"
       },
       "original": {
@@ -358,19 +350,11 @@
       },
       "locked": {
         "dir": "versions/0_2",
-<<<<<<< HEAD
-        "lastModified": 1722229456,
-        "narHash": "sha256-kA3st82rKFgl5cRrJNoir4iQh+gk6/J3l9KDLwheOJ4=",
-        "owner": "holochain",
-        "repo": "holochain",
-        "rev": "7415d5fd52e5914158714183f41da12f34cdd55a",
-=======
         "lastModified": 1722509204,
         "narHash": "sha256-mVPZ52L3/8ydW0GbKHFu16Una5vZq3FKsofmP4xAZD4=",
         "owner": "holochain",
         "repo": "holochain",
         "rev": "c59a4dff985c2308edac58a40ae0b56c46eed27d",
->>>>>>> c9051a27
         "type": "github"
       },
       "original": {
