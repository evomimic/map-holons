{
  "nodes": {
    "cargo-chef": {
      "flake": false,
      "locked": {
        "lastModified": 1716357509,
        "narHash": "sha256-7iSxwTaJnDLqaFu4ydxkx7ivhDvSQQcXWKawv/e4NHE=",
        "owner": "LukeMathWalker",
        "repo": "cargo-chef",
        "rev": "b468537839bfc7c23d744b85d7a5090954626550",
        "type": "github"
      },
      "original": {
        "owner": "LukeMathWalker",
        "ref": "main",
        "repo": "cargo-chef",
        "type": "github"
      }
    },
    "cargo-rdme": {
      "flake": false,
      "locked": {
        "lastModified": 1718044745,
        "narHash": "sha256-Oa667BTz/PdxZmhGSP+qfPcUbORlk7nP5OrCJyYqVQg=",
        "owner": "orium",
        "repo": "cargo-rdme",
        "rev": "22d756971037ad4c7953db882c5b96a662364f15",
        "type": "github"
      },
      "original": {
        "owner": "orium",
        "ref": "v1.4.4",
        "repo": "cargo-rdme",
        "type": "github"
      }
    },
    "crane": {
      "locked": {
        "lastModified": 1725125250,
        "narHash": "sha256-CB20rDD5eHikF6mMTTJdwPP1qvyoiyyw1RDUzwIaIF8=",
        "owner": "ipetkov",
        "repo": "crane",
        "rev": "96fd12c7100e9e05fa1a0a5bd108525600ce282f",
        "type": "github"
      },
      "original": {
        "owner": "ipetkov",
        "repo": "crane",
        "type": "github"
      }
    },
    "empty": {
      "flake": false,
      "locked": {
        "lastModified": 1683792623,
        "narHash": "sha256-pQpattmS9VmO3ZIQUFn66az8GSmB4IvYhTTCFn6SUmo=",
        "owner": "steveej",
        "repo": "empty",
        "rev": "8e328e450e4cd32e072eba9e99fe92cf2a1ef5cf",
        "type": "github"
      },
      "original": {
        "owner": "steveej",
        "repo": "empty",
        "type": "github"
      }
    },
    "flake-compat": {
      "flake": false,
      "locked": {
        "lastModified": 1696426674,
        "narHash": "sha256-kvjfFW7WAETZlt09AgDn1MrtKzP7t90Vf7vypd3OL1U=",
        "owner": "edolstra",
        "repo": "flake-compat",
        "rev": "0f9255e01c2351cc7d116c072cb317785dd33b33",
        "type": "github"
      },
      "original": {
        "owner": "edolstra",
        "repo": "flake-compat",
        "type": "github"
      }
    },
    "flake-parts": {
      "inputs": {
        "nixpkgs-lib": "nixpkgs-lib"
      },
      "locked": {
        "lastModified": 1725234343,
        "narHash": "sha256-+ebgonl3NbiKD2UD0x4BszCZQ6sTfL4xioaM49o5B3Y=",
        "owner": "hercules-ci",
        "repo": "flake-parts",
        "rev": "567b938d64d4b4112ee253b9274472dc3a346eb6",
        "type": "github"
      },
      "original": {
        "id": "flake-parts",
        "type": "indirect"
      }
    },
    "holochain": {
      "flake": false,
      "locked": {
        "lastModified": 1722347117,
        "narHash": "sha256-Jv4DxaVtdbO+fOD4woFoepCCOtRN/HF94xJSwViz3ck=",
        "owner": "holochain",
        "repo": "holochain",
        "rev": "97d86050b177829b623461970db5c3b64fbd74c1",
        "type": "github"
      },
      "original": {
        "owner": "holochain",
        "ref": "holochain-0.3.2",
        "repo": "holochain",
        "type": "github"
      }
    },
    "holochain-flake": {
      "inputs": {
        "cargo-chef": "cargo-chef",
        "cargo-rdme": "cargo-rdme",
        "crane": "crane",
        "empty": "empty",
        "flake-compat": "flake-compat",
        "flake-parts": "flake-parts",
        "holochain": [
          "holochain-flake",
          "empty"
        ],
        "lair": [
          "holochain-flake",
          "empty"
        ],
        "launcher": [
          "holochain-flake",
          "empty"
        ],
        "nix-filter": "nix-filter",
        "nixpkgs": "nixpkgs",
        "pre-commit-hooks-nix": "pre-commit-hooks-nix",
        "repo-git": "repo-git",
        "rust-overlay": "rust-overlay",
        "scaffolding": [
          "holochain-flake",
          "empty"
        ],
        "versions": [
          "versions"
        ]
      },
      "locked": {
<<<<<<< HEAD
        "lastModified": 1725850297,
        "narHash": "sha256-qODTSBapBJ3jj0Q9FRYzreygmAELp1oRMPNZ5JSAqGA=",
        "owner": "holochain",
        "repo": "holochain",
        "rev": "73eab819b5b086b6fa6660aae4080f2c915dee37",
=======
        "lastModified": 1727887143,
        "narHash": "sha256-DUSLg1zNuuHvZH+dDgFw7J5Gidq/C+wSsLkprWfyFGc=",
        "owner": "holochain",
        "repo": "holochain",
        "rev": "d7ad1372ed8f9a8081d7dee0308e552b7decd0b6",
>>>>>>> 4e2cb107
        "type": "github"
      },
      "original": {
        "owner": "holochain",
        "repo": "holochain",
        "type": "github"
      }
    },
    "lair": {
      "flake": false,
      "locked": {
        "lastModified": 1717684904,
        "narHash": "sha256-vcXt67Tl1qwVUkx8CBevdQocqZXUEeoXjaYw86ljsYo=",
        "owner": "holochain",
        "repo": "lair",
        "rev": "6a84ed490fc7074d107e38bbb4a8d707e9b8e066",
        "type": "github"
      },
      "original": {
        "owner": "holochain",
        "ref": "lair_keystore-v0.4.5",
        "repo": "lair",
        "type": "github"
      }
    },
    "launcher": {
      "flake": false,
      "locked": {
        "lastModified": 1717431387,
        "narHash": "sha256-+VvWwBmxcgePV1L6kU2mSkg3emMiMgpdQnCqvQJkRPk=",
        "owner": "holochain",
        "repo": "hc-launch",
        "rev": "9d9cab5e6b57e1c278113921ff203e515c8bbd2e",
        "type": "github"
      },
      "original": {
        "owner": "holochain",
        "ref": "holochain-0.3",
        "repo": "hc-launch",
        "type": "github"
      }
    },
    "nix-filter": {
      "locked": {
        "lastModified": 1710156097,
        "narHash": "sha256-1Wvk8UP7PXdf8bCCaEoMnOT1qe5/Duqgj+rL8sRQsSM=",
        "owner": "numtide",
        "repo": "nix-filter",
        "rev": "3342559a24e85fc164b295c3444e8a139924675b",
        "type": "github"
      },
      "original": {
        "owner": "numtide",
        "repo": "nix-filter",
        "type": "github"
      }
    },
    "nixpkgs": {
      "locked": {
<<<<<<< HEAD
        "lastModified": 1725103162,
        "narHash": "sha256-Ym04C5+qovuQDYL/rKWSR+WESseQBbNAe5DsXNx5trY=",
        "owner": "NixOS",
        "repo": "nixpkgs",
        "rev": "12228ff1752d7b7624a54e9c1af4b222b3c1073b",
=======
        "lastModified": 1727348695,
        "narHash": "sha256-J+PeFKSDV+pHL7ukkfpVzCOO7mBSrrpJ3svwBFABbhI=",
        "owner": "NixOS",
        "repo": "nixpkgs",
        "rev": "1925c603f17fc89f4c8f6bf6f631a802ad85d784",
>>>>>>> 4e2cb107
        "type": "github"
      },
      "original": {
        "id": "nixpkgs",
        "ref": "nixos-unstable",
        "type": "indirect"
      }
    },
    "nixpkgs-lib": {
      "locked": {
        "lastModified": 1725233747,
        "narHash": "sha256-Ss8QWLXdr2JCBPcYChJhz4xJm+h/xjl4G0c0XlP6a74=",
        "type": "tarball",
        "url": "https://github.com/NixOS/nixpkgs/archive/356624c12086a18f2ea2825fed34523d60ccc4e3.tar.gz"
      },
      "original": {
        "type": "tarball",
        "url": "https://github.com/NixOS/nixpkgs/archive/356624c12086a18f2ea2825fed34523d60ccc4e3.tar.gz"
      }
    },
    "pre-commit-hooks-nix": {
      "flake": false,
      "locked": {
        "lastModified": 1724857454,
        "narHash": "sha256-Qyl9Q4QMTLZnnBb/8OuQ9LSkzWjBU1T5l5zIzTxkkhk=",
        "owner": "cachix",
        "repo": "pre-commit-hooks.nix",
        "rev": "4509ca64f1084e73bc7a721b20c669a8d4c5ebe6",
        "type": "github"
      },
      "original": {
        "owner": "cachix",
        "repo": "pre-commit-hooks.nix",
        "type": "github"
      }
    },
    "repo-git": {
      "flake": false,
      "locked": {
        "narHash": "sha256-d6xi4mKdjkX2JFicDIv5niSzpyI0m/Hnm8GGAIU04kY=",
        "type": "file",
        "url": "file:/dev/null"
      },
      "original": {
        "type": "file",
        "url": "file:/dev/null"
      }
    },
    "root": {
      "inputs": {
        "flake-parts": [
          "holochain-flake",
          "flake-parts"
        ],
        "holochain-flake": "holochain-flake",
        "nixpkgs": [
          "holochain-flake",
          "nixpkgs"
        ],
        "versions": "versions"
      }
    },
    "rust-overlay": {
      "inputs": {
        "nixpkgs": [
          "holochain-flake",
          "nixpkgs"
        ]
      },
      "locked": {
<<<<<<< HEAD
        "lastModified": 1725762472,
        "narHash": "sha256-thdxLVdcfrJNMFV3Ej9mDIh6QgHyoYswiW0SFNwod8A=",
        "owner": "oxalica",
        "repo": "rust-overlay",
        "rev": "57a1564c924ee4acbffe0ad3d65c7e90d3e77cd8",
=======
        "lastModified": 1727577080,
        "narHash": "sha256-2LPT76Acp6ebt7fCt90eq/M8T2+X09s/yTVgfVFrtno=",
        "owner": "oxalica",
        "repo": "rust-overlay",
        "rev": "73a833855442ce8cee710cf4d8d054fea1c81196",
>>>>>>> 4e2cb107
        "type": "github"
      },
      "original": {
        "owner": "oxalica",
        "repo": "rust-overlay",
        "type": "github"
      }
    },
    "scaffolding": {
      "flake": false,
      "locked": {
        "lastModified": 1724073530,
        "narHash": "sha256-PUM8otA5F5s8ZHxhjupn7R+RZAjh2rueYIFwu3UkK44=",
        "owner": "holochain",
        "repo": "scaffolding",
        "rev": "8a6d1dab0f1668c2781a46d93a5ad638fcf25598",
        "type": "github"
      },
      "original": {
        "owner": "holochain",
        "ref": "holochain-0.3",
        "repo": "scaffolding",
        "type": "github"
      }
    },
    "versions": {
      "inputs": {
        "holochain": "holochain",
        "lair": "lair",
        "launcher": "launcher",
        "scaffolding": "scaffolding"
      },
      "locked": {
        "dir": "versions/0_3",
<<<<<<< HEAD
        "lastModified": 1725850297,
        "narHash": "sha256-qODTSBapBJ3jj0Q9FRYzreygmAELp1oRMPNZ5JSAqGA=",
        "owner": "holochain",
        "repo": "holochain",
        "rev": "73eab819b5b086b6fa6660aae4080f2c915dee37",
=======
        "lastModified": 1727887143,
        "narHash": "sha256-DUSLg1zNuuHvZH+dDgFw7J5Gidq/C+wSsLkprWfyFGc=",
        "owner": "holochain",
        "repo": "holochain",
        "rev": "d7ad1372ed8f9a8081d7dee0308e552b7decd0b6",
>>>>>>> 4e2cb107
        "type": "github"
      },
      "original": {
        "dir": "versions/0_3",
        "owner": "holochain",
        "repo": "holochain",
        "type": "github"
      }
    }
  },
  "root": "root",
  "version": 7
}<|MERGE_RESOLUTION|>--- conflicted
+++ resolved
@@ -149,19 +149,11 @@
         ]
       },
       "locked": {
-<<<<<<< HEAD
-        "lastModified": 1725850297,
-        "narHash": "sha256-qODTSBapBJ3jj0Q9FRYzreygmAELp1oRMPNZ5JSAqGA=",
-        "owner": "holochain",
-        "repo": "holochain",
-        "rev": "73eab819b5b086b6fa6660aae4080f2c915dee37",
-=======
         "lastModified": 1727887143,
         "narHash": "sha256-DUSLg1zNuuHvZH+dDgFw7J5Gidq/C+wSsLkprWfyFGc=",
         "owner": "holochain",
         "repo": "holochain",
         "rev": "d7ad1372ed8f9a8081d7dee0308e552b7decd0b6",
->>>>>>> 4e2cb107
         "type": "github"
       },
       "original": {
@@ -221,19 +213,11 @@
     },
     "nixpkgs": {
       "locked": {
-<<<<<<< HEAD
-        "lastModified": 1725103162,
-        "narHash": "sha256-Ym04C5+qovuQDYL/rKWSR+WESseQBbNAe5DsXNx5trY=",
-        "owner": "NixOS",
-        "repo": "nixpkgs",
-        "rev": "12228ff1752d7b7624a54e9c1af4b222b3c1073b",
-=======
         "lastModified": 1727348695,
         "narHash": "sha256-J+PeFKSDV+pHL7ukkfpVzCOO7mBSrrpJ3svwBFABbhI=",
         "owner": "NixOS",
         "repo": "nixpkgs",
         "rev": "1925c603f17fc89f4c8f6bf6f631a802ad85d784",
->>>>>>> 4e2cb107
         "type": "github"
       },
       "original": {
@@ -304,19 +288,11 @@
         ]
       },
       "locked": {
-<<<<<<< HEAD
-        "lastModified": 1725762472,
-        "narHash": "sha256-thdxLVdcfrJNMFV3Ej9mDIh6QgHyoYswiW0SFNwod8A=",
-        "owner": "oxalica",
-        "repo": "rust-overlay",
-        "rev": "57a1564c924ee4acbffe0ad3d65c7e90d3e77cd8",
-=======
         "lastModified": 1727577080,
         "narHash": "sha256-2LPT76Acp6ebt7fCt90eq/M8T2+X09s/yTVgfVFrtno=",
         "owner": "oxalica",
         "repo": "rust-overlay",
         "rev": "73a833855442ce8cee710cf4d8d054fea1c81196",
->>>>>>> 4e2cb107
         "type": "github"
       },
       "original": {
@@ -351,19 +327,11 @@
       },
       "locked": {
         "dir": "versions/0_3",
-<<<<<<< HEAD
-        "lastModified": 1725850297,
-        "narHash": "sha256-qODTSBapBJ3jj0Q9FRYzreygmAELp1oRMPNZ5JSAqGA=",
-        "owner": "holochain",
-        "repo": "holochain",
-        "rev": "73eab819b5b086b6fa6660aae4080f2c915dee37",
-=======
         "lastModified": 1727887143,
         "narHash": "sha256-DUSLg1zNuuHvZH+dDgFw7J5Gidq/C+wSsLkprWfyFGc=",
         "owner": "holochain",
         "repo": "holochain",
         "rev": "d7ad1372ed8f9a8081d7dee0308e552b7decd0b6",
->>>>>>> 4e2cb107
         "type": "github"
       },
       "original": {
