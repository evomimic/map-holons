---
manifest_version: "1"
name: map-holons_integrity
description: ~
roles:
  - name: map_holons
    provisioning:
      strategy: create
      deferred: false
    dna:
<<<<<<< HEAD
      bundled: "map_holons.dna"
=======
      bundled: "../crates/workdir/map_holons.dna"
>>>>>>> c510a628
      modifiers:
        network_seed: ~
        properties: ~
        origin_time: ~
        quantum_time: ~
      installed_hash: ~
      _version: ~
      clone_limit: 0<|MERGE_RESOLUTION|>--- conflicted
+++ resolved
@@ -8,11 +8,9 @@
       strategy: create
       deferred: false
     dna:
-<<<<<<< HEAD
+
       bundled: "map_holons.dna"
-=======
-      bundled: "../crates/workdir/map_holons.dna"
->>>>>>> c510a628
+
       modifiers:
         network_seed: ~
         properties: ~
