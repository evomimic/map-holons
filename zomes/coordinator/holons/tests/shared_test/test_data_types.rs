--- conflicted
+++ resolved
@@ -1,10 +1,6 @@
 #![allow(dead_code)]
 
-<<<<<<< HEAD
-use holons_core::core_shared_objects::Holon;
-=======
 use holons_core::Holon;
->>>>>>> 83ab9e2f
 use shared_types_holon::{HolonId, MapString, PropertyValue};
 
 // A HolonsTestCase contains a sequence of test steps. The type of the HolonTestStep determines the test behavior
