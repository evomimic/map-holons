[package]
name = "dances"
version = "0.0.1"
edition = "2021"

[lib]
crate-type = ["cdylib", "rlib"]
name = "dances"

[dependencies]

# General Dependencies
serde = { workspace = true }
derive-new = { workspace = true }

# Holochain Dependencies
hdk = { workspace = true }
hdi = { workspace = true }


# MAP Dependencies
<<<<<<< HEAD
#shared_types_holon = { workspace = true }
#holons = { workspace = true }
#holons_core = { workspace = true }
#core_schema = { workspace = true }
#holons_init = { workspace = true }
#holons_guest = { workspace = true }
dances_core = { workspace = true }
dances_guest = { workspace = true }
=======
shared_types_holon = { workspace = true }
holons = { workspace = true }
holons_core = { workspace = true }
core_schema = { workspace = true }
holons_guest = { workspace = true }

>>>>>>> dfef8338

# General dev-dependencies (platform-agnostic)
[dev-dependencies]
async-std = { workspace = true }
pretty_assertions = { workspace = true }
rstest = { workspace = true }
holons_client = { workspace = true }

# Target-specific dev dependencies for non-WASM builds
[target.'cfg(not(target_arch = "wasm32"))'.dev-dependencies]
holochain = { version = "0.3", default-features = false, features = ["test_utils", "sqlite-encrypted"] }
tokio = { version = "1.35.1", features = ["full"] }<|MERGE_RESOLUTION|>--- conflicted
+++ resolved
@@ -19,23 +19,12 @@
 
 
 # MAP Dependencies
-<<<<<<< HEAD
-#shared_types_holon = { workspace = true }
-#holons = { workspace = true }
-#holons_core = { workspace = true }
-#core_schema = { workspace = true }
-#holons_init = { workspace = true }
-#holons_guest = { workspace = true }
-dances_core = { workspace = true }
-dances_guest = { workspace = true }
-=======
 shared_types_holon = { workspace = true }
 holons = { workspace = true }
 holons_core = { workspace = true }
 core_schema = { workspace = true }
 holons_guest = { workspace = true }
 
->>>>>>> dfef8338
 
 # General dev-dependencies (platform-agnostic)
 [dev-dependencies]
