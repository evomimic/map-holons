use base_types::MapString;
use convert_case::{Case, Casing};
use integrity_core_types::PropertyName;
use strum_macros::VariantNames;

pub trait ToPropertyName {
    fn to_property_name(self) -> PropertyName;
}

impl ToPropertyName for &str {
    fn to_property_name(self) -> PropertyName {
        PropertyName(MapString(self.to_string()))
    }
}

impl ToPropertyName for String {
    fn to_property_name(self) -> PropertyName {
        PropertyName(MapString(self))
    }
}

impl ToPropertyName for MapString {
    fn to_property_name(self) -> PropertyName {
        let snake_case = format!("{self:?}").to_case(Case::Snake);
        PropertyName(MapString(snake_case))
    }
}

impl ToPropertyName for &MapString {
    fn to_property_name(self) -> PropertyName {
        let snake_case = format!("{self:?}").to_case(Case::Snake);
        PropertyName(MapString(snake_case))
    }
}

impl ToPropertyName for CorePropertyTypeName {
    fn to_property_name(self) -> PropertyName {
        self.as_property_name()
    }
}

impl ToPropertyName for &CorePropertyTypeName {
    fn to_property_name(self) -> PropertyName {
        self.clone().as_property_name()
    }
}

impl ToPropertyName for PropertyName {
    #[inline]
    fn to_property_name(self) -> PropertyName {
        self
    }
}

impl ToPropertyName for &PropertyName {
    #[inline]
    fn to_property_name(self) -> PropertyName {
        self.clone()
    }
}

#[derive(Debug, Clone, VariantNames)]
pub enum CorePropertyTypeName {
    AllowsDuplicates,
    DanceSummary,
    DeletionSemantic,
    Description,
    DisplayName,
    DisplayNamePlural,
    ErrorCount,
    ErrorMessage,
    ErrorType,
    HolonKey,
    HolonId,
    HolonsCommitted,
    HolonsStaged,
    InstanceTypeKind,
    IsAbstractType,
    IsDeclared,
    IsDefinitional,
    IsOrdered,
    IsRequired,
    Key,
<<<<<<< HEAD
=======
    LinksCreated,
>>>>>>> 5be4298b
    MapBoolean,
    MapBytes,
    MapInteger,
    MapString,
    MaxCardinality,
    MinCardinality,
    ProxyKey,
    ProxyId,
    RelationshipName,
    ResponseStatusCode,
    SpaceName,
    Type,
    TypeKind,
    TypeName,
    TypeNamePlural,
}

impl CorePropertyTypeName {
    pub fn as_property_name(&self) -> PropertyName {
        let snake_case = format!("{self:?}").to_case(Case::Snake);
        PropertyName(MapString(snake_case))
    }
}

#[cfg(test)]
mod tests {
    use super::*;

    #[test]
    fn test_variant_string_conversion() {
        assert_eq!(
            PropertyName(MapString("allows_duplicates".to_string())),
            CorePropertyTypeName::AllowsDuplicates.as_property_name()
        );
        assert_eq!(
            PropertyName(MapString("description".to_string())),
            CorePropertyTypeName::Description.as_property_name()
        );
        assert_eq!(
            PropertyName(MapString("type_name_plural".to_string())),
            CorePropertyTypeName::TypeNamePlural.as_property_name()
        );
    }
}<|MERGE_RESOLUTION|>--- conflicted
+++ resolved
@@ -81,10 +81,7 @@
     IsOrdered,
     IsRequired,
     Key,
-<<<<<<< HEAD
-=======
     LinksCreated,
->>>>>>> 5be4298b
     MapBoolean,
     MapBytes,
     MapInteger,
