--- conflicted
+++ resolved
@@ -133,68 +133,6 @@
     }
 }
 
-<<<<<<< HEAD
-// --- MapString ---
-impl From<String> for MapString {
-    #[inline]
-    fn from(v: String) -> Self { MapString(v) }
-}
-impl From<&str> for MapString {
-    #[inline]
-    fn from(v: &str) -> Self { MapString(v.to_owned()) }
-}
-
-// --- MapBoolean ---
-impl From<bool> for MapBoolean {
-    #[inline]
-    fn from(v: bool) -> Self { MapBoolean(v) }
-}
-
-// --- MapInteger <-> i64 ---
-impl From<i64> for MapInteger {
-    #[inline]
-    fn from(v: i64) -> Self { MapInteger(v) }
-}
-impl From<MapInteger> for i64 {
-    #[inline]
-    fn from(v: MapInteger) -> Self { v.0 }
-}
-
-// --- BaseValue from wrappers ---
-impl From<MapString> for BaseValue {
-    #[inline]
-    fn from(v: MapString) -> Self { BaseValue::StringValue(v) }
-}
-impl From<MapBoolean> for BaseValue {
-    #[inline]
-    fn from(v: MapBoolean) -> Self { BaseValue::BooleanValue(v) }
-}
-impl From<MapInteger> for BaseValue {
-    #[inline]
-    fn from(v: MapInteger) -> Self { BaseValue::IntegerValue(v) }
-}
-impl From<MapEnumValue> for BaseValue {
-    #[inline]
-    fn from(v: MapEnumValue) -> Self { BaseValue::EnumValue(v) }
-}
-
-// --- BaseValue from primitives via wrappers ---
-impl From<&str> for BaseValue {
-    #[inline]
-    fn from(v: &str) -> Self { BaseValue::StringValue(MapString::from(v)) }
-}
-impl From<String> for BaseValue {
-    #[inline]
-    fn from(v: String) -> Self { BaseValue::StringValue(MapString::from(v)) }
-}
-impl From<bool> for BaseValue {
-    #[inline]
-    fn from(v: bool) -> Self { BaseValue::BooleanValue(MapBoolean::from(v)) }
-}
-impl From<i64> for BaseValue {
-    #[inline]
-    fn from(v: i64) -> Self { BaseValue::IntegerValue(MapInteger::from(v)) }
-=======
 // ===============================
 // 🔀 Canonical conversion API
 // ===============================
@@ -293,5 +231,4 @@
 impl From<MapInteger> for i64 {
     #[inline]
     fn from(value: MapInteger) -> Self { value.0 }
->>>>>>> 5be4298b
 }