--- conflicted
+++ resolved
@@ -5,20 +5,13 @@
 use crate::core_shared_objects::{
     AccessType, EssentialHolonContent, Holon, HolonCollection, HolonError, RelationshipName,
 };
-<<<<<<< HEAD
-use crate::HolonState;
-=======
 
->>>>>>> 2f4a433c
 use shared_types_holon::{HolonId, MapString, PropertyName, PropertyValue};
 
 pub trait HolonReadable {
     fn clone_holon(&self, context: &dyn HolonsContextBehavior) -> Result<Holon, HolonError>;
 
-<<<<<<< HEAD
-=======
     /// Generally used to get a Holon id for a SmartReference, but will also return a Holon id for a StagedReference if the staged Holon has been committed.
->>>>>>> 2f4a433c
     fn get_holon_id(&self, context: &dyn HolonsContextBehavior) -> Result<HolonId, HolonError>;
 
     /// Returns the value for the specified property
