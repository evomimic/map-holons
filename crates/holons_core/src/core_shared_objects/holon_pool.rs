--- conflicted
+++ resolved
@@ -1,11 +1,7 @@
 use crate::core_shared_objects::{Holon, HolonError};
 use crate::utils::uuid::create_temporary_id_from_key;
 use hdi::prelude::{Deserialize, Serialize};
-<<<<<<< HEAD
-use shared_types_holon::{MapString, TemporaryId};
-=======
 use shared_types_holon::{MapInteger, MapString, TemporaryId};
->>>>>>> 2f4a433c
 use std::cell::RefCell;
 use std::collections::BTreeMap;
 use std::rc::Rc;
@@ -61,26 +57,12 @@
         self.holons.values().cloned().collect()
     }
 
-<<<<<<< HEAD
-    /// Retrieves a Holon by its key.
-    pub fn get_holon_by_key(&self, key: &MapString) -> Option<Rc<RefCell<Holon>>> {
-        self.keyed_index.get(key).and_then(|id| self.holons.get(id).cloned())
-    }
-
-=======
->>>>>>> 2f4a433c
     /// Retrieves a Holon by its temporary id.
     pub fn get_holon_by_id(&self, id: &TemporaryId) -> Result<Rc<RefCell<Holon>>, HolonError> {
         self.holons
             .get(id)
             .cloned()
             .ok_or_else(|| HolonError::HolonNotFound(format!("for id: {:?}", id)))
-<<<<<<< HEAD
-    }
-
-    /// Retrieves the temporary id of a Holon by its key.
-    pub fn get_id_by_key(&self, key: &MapString) -> Result<TemporaryId, HolonError> {
-=======
     }
 
     /// Retrieves a Holon by its versioned (unique) key.
@@ -128,7 +110,6 @@
 
     /// Retrieves the temporary id of a Holon by its (unique) versioned key.
     pub fn get_id_by_versioned_key(&self, key: &MapString) -> Result<TemporaryId, HolonError> {
->>>>>>> 2f4a433c
         self.keyed_index
             .get(key)
             .cloned()
@@ -174,11 +155,7 @@
     //  -- Until client is functional and we can call a generate random number dance --
     ////
     ///
-<<<<<<< HEAD
-    /// Inserts a new Holon into the pool and updates the keyed_index. Returns its TemporaryId (first 16 bytes of sha2 hash of its 'key').
-=======
     /// Inserts a new Holon into the pool and updates the keyed_index with its versioned_key. Returns its TemporaryId (first 16 bytes of sha2 hash of its 'key').
->>>>>>> 2f4a433c
     ///
     /// NOTE: Silently ignores a potential is_accessible error from get_key because it assumes acccessiblity is checked by the caller.
     ///
@@ -187,18 +164,6 @@
     ///
     /// # Returns
     /// - `TemporaryId` representing the index where the Holon was inserted.
-<<<<<<< HEAD
-    pub fn insert_holon(&mut self, holon: Holon) -> Result<TemporaryId, HolonError> {
-        // Create random id.
-        let key = &holon
-            .get_key()?
-            .ok_or(HolonError::InvalidParameter("Holon must have a key".to_string()))?;
-
-        let id = create_temporary_id_from_key(key);
-        self.keyed_index.insert(key.clone(), id.clone());
-
-        // update pool
-=======
     pub fn insert_holon(&mut self, mut holon: Holon) -> Result<TemporaryId, HolonError> {
 
         // Concatenate base_key with version_sequence_count
@@ -218,44 +183,12 @@
         self.keyed_index.insert(versioned_key, id.clone());
 
         // Update pool
->>>>>>> 2f4a433c
         let rc_holon = Rc::new(RefCell::new(holon));
         self.holons.insert(id.clone(), rc_holon);
 
         Ok(id)
     }
 
-<<<<<<< HEAD
-    //// == SAVE == ////
-    //
-    // /// Inserts a new Holon into the pool and if it has a key, update the keyed_index. Returns its TemporaryId.
-    // /// NOTE: Silently ignores a potential is_accessible error from get_key because it assumes acccessiblity is checked by the caller.
-    // ///
-    // /// # Arguments
-    // /// - `holon` - The Holon to be inserted.
-    // ///
-    // /// # Returns
-    // /// - `TemporaryId` representing the index where the Holon was inserted.
-    // pub fn insert_holon(&mut self, holon: Holon) -> TemporaryId {
-    //     // Create random id.
-    //     let id = generate_temporary_id();
-
-    //     // Update index if Holon has a key.
-    //     if let Ok(Some(key)) = &holon.get_key() {
-    //         self.keyed_index.insert(key.clone(), id.clone());
-    //     }
-
-    // TODO: should return an error because get_key() throws one if the value of the key cannot be returned as a MapString
-
-    //     // update pool
-    //     let rc_holon = Rc::new(RefCell::new(holon));
-    //     self.holons.insert(id.clone(), rc_holon);
-
-    //     id
-    // }
-
-=======
->>>>>>> 2f4a433c
     /// Returns the number of Holons in the pool.
     ///
     /// # Returns
