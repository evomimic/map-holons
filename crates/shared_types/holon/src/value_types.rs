--- conflicted
+++ resolved
@@ -47,11 +47,6 @@
     EnumValue(MapEnumValue), // this is for simple enum variants,
 }
 
-<<<<<<< HEAD
-
-impl TryInto<String> for &BaseValue {
-    type Error = ();
-=======
 impl BaseValue {
     pub fn into_bytes(&self) -> MapBytes {
         // let string: String = self.into();
@@ -67,7 +62,6 @@
 
 // impl TryInto<String> for BaseValue {
 //     type Error = ();
->>>>>>> fb49a071
 
 //     fn try_into(self) -> Result<String, Self::Error> {
 //         match self {
