--- conflicted
+++ resolved
@@ -16,11 +16,6 @@
 #[derive(Serialize, Deserialize)]
 #[hdk_link_types]
 pub enum LinkTypes {
-<<<<<<< HEAD
-=======
-    //    HolonUpdates,
-    //    AllHolons,
->>>>>>> c60b286a
     HolonNodeUpdates,
     SmartLink,
     AllHolonNodes,
@@ -47,7 +42,6 @@
             OpEntry::CreateEntry { app_entry, action } => match app_entry {
                 EntryTypes::HolonNode(holon_node) => {
                     validate_create_holon_node(EntryCreationAction::Create(action), holon_node)
-<<<<<<< HEAD
                 }
             },
             OpEntry::UpdateEntry { app_entry, action, .. } => match app_entry {
@@ -69,65 +63,6 @@
         FlatOp::RegisterDelete(delete_entry) => match delete_entry {
             OpDelete { action } => validate_delete_holon_node(action),
         },
-=======
-                }
-            },
-            OpEntry::UpdateEntry { app_entry, action, .. } => match app_entry {
-                EntryTypes::HolonNode(holon_node) => {
-                    validate_create_holon_node(EntryCreationAction::Update(action), holon_node)
-                }
-            },
-            _ => Ok(ValidateCallbackResult::Valid),
-        },
-        FlatOp::RegisterUpdate(update_entry) => {
-            match update_entry {
-                OpUpdate::Entry {
-                    //original_action,
-                    //original_app_entry,
-                    app_entry,
-                    action,
-                } => {
-                    match app_entry {//, original_app_entry) {
-                        
-                            EntryTypes::HolonNode(holon_node)
-                            //EntryTypes::HolonNode(original_holon_node)
-                        => {
-                            validate_update_holon_node(
-                                action,
-                                holon_node,
-                                //original_action,
-                              //  original_holon_node,
-                            )
-                        }
-                        _ => {
-                            Ok(
-                                ValidateCallbackResult::Invalid(
-                                    "Original and updated entry types must be the same"
-                                        .to_string(),
-                                ),
-                            )
-                        }
-                    }
-                }
-                _ => Ok(ValidateCallbackResult::Valid),
-            }
-        }
-        FlatOp::RegisterDelete(delete_entry) => {
-            match delete_entry {
-                OpDelete { action } => {
-                    // match action {
-                    //   EntryTypes::HolonNode(holon_node) => {
-                    validate_delete_holon_node(
-                        action,
-                        // original_action,
-                        // holon_node,
-                    )
-                    //}
-                    // }
-                } //_ => Ok(ValidateCallbackResult::Valid),
-            }
-        }
->>>>>>> c60b286a
         FlatOp::RegisterCreateLink { link_type, base_address, target_address, tag, action } => {
             match link_type {
                 LinkTypes::HolonNodeUpdates => validate_create_link_holon_node_updates(
@@ -179,7 +114,6 @@
                 target_address,
                 tag,
             ),
-<<<<<<< HEAD
             LinkTypes::LocalHolonSpace => validate_delete_link_local_holon_space(
                 action,
                 original_action,
@@ -222,51 +156,11 @@
                                 Some(holon_node) => holon_node,
                                 None => {
                                     return Ok(
-=======
-        },
-        FlatOp::StoreRecord(store_record) => {
-            match store_record {
-                OpRecord::CreateEntry { app_entry, action } => match app_entry {
-                    EntryTypes::HolonNode(holon_node) => {
-                        validate_create_holon_node(EntryCreationAction::Create(action), holon_node)
-                    }
-                },
-                OpRecord::UpdateEntry { original_action_hash, app_entry, action, .. } => {
-                    let original_record = must_get_valid_record(original_action_hash)?;
-                    let original_action = original_record.action().clone();
-                    // TODO Figure out proper use and method for setting original_action
-                    let _original_action = match original_action {
-                        Action::Create(create) => EntryCreationAction::Create(create),
-                        Action::Update(update) => EntryCreationAction::Update(update),
-                        _ => {
-                            return Ok(ValidateCallbackResult::Invalid(
-                                "Original action for an update must be a Create or Update action"
-                                    .to_string(),
-                            ));
-                        }
-                    };
-                    match app_entry {
-                        EntryTypes::HolonNode(holon_node) => {
-                            let result = validate_create_holon_node(
-                                EntryCreationAction::Update(action.clone()),
-                                holon_node.clone(),
-                            )?;
-                            if let ValidateCallbackResult::Valid = result {
-                                let original_holon_node: Option<HolonNode> = original_record
-                                    .entry()
-                                    .to_app_option()
-                                    .map_err(|e| wasm_error!(e))?;
-                                let _original_holon_node = match original_holon_node {
-                                    Some(holon_node) => holon_node,
-                                    None => {
-                                        return Ok(
->>>>>>> c60b286a
                                             ValidateCallbackResult::Invalid(
                                                 "The updated entry type must be the same as the original entry type"
                                                     .to_string(),
                                             ),
                                         );
-<<<<<<< HEAD
                                 }
                             };
                             validate_update_holon_node(action, holon_node)
@@ -300,46 +194,6 @@
                     None => {
                         return if original_action.entry_type().visibility().is_public() {
                             Ok(
-=======
-                                    }
-                                };
-                                validate_update_holon_node(
-                                    action,
-                                    holon_node,
-                                    // original_action,
-                                    // original_holon_node,
-                                )
-                            } else {
-                                Ok(result)
-                            }
-                        }
-                    }
-                }
-                OpRecord::DeleteEntry { original_action_hash, action, .. } => {
-                    let original_record = must_get_valid_record(original_action_hash)?;
-                    let original_action = original_record.action().clone();
-                    let original_action = match original_action {
-                        Action::Create(create) => EntryCreationAction::Create(create),
-                        Action::Update(update) => EntryCreationAction::Update(update),
-                        _ => {
-                            return Ok(ValidateCallbackResult::Invalid(
-                                "Original action for a delete must be a Create or Update action"
-                                    .to_string(),
-                            ));
-                        }
-                    };
-                    let app_entry_type = match original_action.entry_type() {
-                        EntryType::App(app_entry_type) => app_entry_type,
-                        _ => {
-                            return Ok(ValidateCallbackResult::Valid);
-                        }
-                    };
-                    let entry = match original_record.entry().as_option() {
-                        Some(entry) => entry,
-                        None => {
-                            return if original_action.entry_type().visibility().is_public() {
-                                Ok(
->>>>>>> c60b286a
                                     ValidateCallbackResult::Invalid(
                                         "Original record for a delete of a public entry must contain an entry"
                                             .to_string(),
@@ -363,7 +217,6 @@
                                         .to_string(),
                                 ),
                             );
-<<<<<<< HEAD
                     }
                 };
                 match original_app_entry {
@@ -382,37 +235,6 @@
                     ),
                     LinkTypes::SmartLink => {
                         validate_create_smartlink(action, base_address, target_address, tag)
-=======
-                        }
-                    };
-                    match original_app_entry {
-                        EntryTypes::HolonNode(_original_holon_node) => {
-                            validate_delete_holon_node(
-                                action,
-                                // original_action,
-                                //original_holon_node,
-                            )
-                        }
-                    }
-                }
-                OpRecord::CreateLink { base_address, target_address, tag, link_type, action } => {
-                    match link_type {
-                        LinkTypes::HolonNodeUpdates => validate_create_link_holon_node_updates(
-                            action,
-                            base_address,
-                            target_address,
-                            tag,
-                        ),
-                        LinkTypes::SmartLink => {
-                            validate_create_smartlink(action, base_address, target_address, tag)
-                        }
-                        LinkTypes::AllHolonNodes => validate_create_link_all_holon_nodes(
-                            action,
-                            base_address,
-                            target_address,
-                            tag,
-                        ),
->>>>>>> c60b286a
                     }
                     LinkTypes::AllHolonNodes => validate_create_link_all_holon_nodes(
                         action,
@@ -427,7 +249,6 @@
                         tag,
                     ),
                 }
-<<<<<<< HEAD
             }
             OpRecord::DeleteLink { original_action_hash, base_address, action } => {
                 let record = must_get_valid_record(original_action_hash)?;
@@ -437,50 +258,6 @@
                         return Ok(ValidateCallbackResult::Invalid(
                             "The action that a DeleteLink deletes must be a CreateLink".to_string(),
                         ));
-=======
-                OpRecord::DeleteLink { original_action_hash, base_address, action } => {
-                    let record = must_get_valid_record(original_action_hash)?;
-                    let create_link = match record.action() {
-                        Action::CreateLink(create_link) => create_link.clone(),
-                        _ => {
-                            return Ok(ValidateCallbackResult::Invalid(
-                                "The action that a DeleteLink deletes must be a CreateLink"
-                                    .to_string(),
-                            ));
-                        }
-                    };
-                    let link_type = match LinkTypes::from_type(
-                        create_link.zome_index.clone(),
-                        create_link.link_type.clone(),
-                    )? {
-                        Some(lt) => lt,
-                        None => {
-                            return Ok(ValidateCallbackResult::Valid);
-                        }
-                    };
-                    match link_type {
-                        LinkTypes::HolonNodeUpdates => validate_delete_link_holon_node_updates(
-                            action,
-                            create_link.clone(),
-                            base_address,
-                            create_link.target_address,
-                            create_link.tag,
-                        ),
-                        LinkTypes::SmartLink => validate_delete_smartlink(
-                            action,
-                            create_link.clone(),
-                            base_address,
-                            create_link.target_address,
-                            create_link.tag,
-                        ),
-                        LinkTypes::AllHolonNodes => validate_delete_link_all_holon_nodes(
-                            action,
-                            create_link.clone(),
-                            base_address,
-                            create_link.target_address,
-                            create_link.tag,
-                        ),
->>>>>>> c60b286a
                     }
                 };
                 let link_type = match LinkTypes::from_type(
@@ -523,7 +300,6 @@
                     ),
                 }
             }
-<<<<<<< HEAD
             OpRecord::CreatePrivateEntry { .. } => Ok(ValidateCallbackResult::Valid),
             OpRecord::UpdatePrivateEntry { .. } => Ok(ValidateCallbackResult::Valid),
             OpRecord::CreateCapClaim { .. } => Ok(ValidateCallbackResult::Valid),
@@ -536,9 +312,6 @@
             OpRecord::InitZomesComplete { .. } => Ok(ValidateCallbackResult::Valid),
             _ => Ok(ValidateCallbackResult::Valid),
         },
-=======
-        }
->>>>>>> c60b286a
         FlatOp::RegisterAgentActivity(agent_activity) => match agent_activity {
             OpActivity::CreateAgent { agent, action } => {
                 let previous_action = must_get_action(action.prev_action)?;
