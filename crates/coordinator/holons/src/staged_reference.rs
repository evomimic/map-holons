use derive_new::new;
use hdk::prelude::*;
use std::cell::RefCell;
use std::collections::BTreeMap;
use std::rc::Rc;

use crate::commit_manager::StagedIndex;
use crate::context::HolonsContext;
use crate::holon::{AccessType, Holon, HolonFieldGettable};
use crate::holon_error::HolonError;
use crate::holon_reference::HolonReference;
use crate::relationship::{RelationshipMap, RelationshipName, RelationshipTarget};
use crate::staged_collection::StagedCollection;
use shared_types_holon::holon_node::PropertyName;
<<<<<<< HEAD
use shared_types_holon::{HolonId, MapString, PropertyValue};
=======
use shared_types_holon::{MapString, PropertyValue};
use crate::commit_manager::{CommitManager, StagedIndex};
>>>>>>> 1bd596cb

#[hdk_entry_helper]
#[derive(new, Clone, PartialEq, Eq)]
pub struct StagedReference {
    // pub rc_holon: Rc<RefCell<Holon>>, // Ownership moved to CommitManager
    pub holon_index: StagedIndex, // the position of the holon with CommitManager's staged_holons vector
}
impl HolonFieldGettable for StagedReference {
    fn get_property_value(
        &mut self,
        context: &HolonsContext,
        property_name: &PropertyName,
    ) -> Result<PropertyValue, HolonError> {
        let binding = context.commit_manager.borrow();
        let holon = binding.get_holon(&self)?;
        holon.get_property_value(property_name)
    }

    fn get_key(&mut self, context: &HolonsContext) -> Result<Option<MapString>, HolonError> {
        let binding = context.commit_manager.borrow();
        let holon = binding.get_holon(&self)?;
        holon.get_key().clone()
    }
}

impl StagedReference {
    pub fn get_id(&self, context: &HolonsContext) -> Result<HolonId, HolonError> {
        let binding = context.commit_manager.borrow();
        let holon = binding.get_holon(&self)?;
        holon.get_id()
    }
    pub fn commit(&self, context: &HolonsContext) -> Result<Holon, HolonError> {
        let holon_ref = self.get_mut_holon(context)?;
        let mut borrowed_holon = holon_ref.borrow_mut();
        borrowed_holon.commit()
    }

    pub fn clone_reference(&self) -> StagedReference {
        StagedReference {
            holon_index: self.holon_index.clone(),
        }
    }

<<<<<<< HEAD
=======
    /// Use this method to get a copy of the staged holon referenced by this StagedReference.
    /// NOTE: The cloned holon is NOT, itself, staged by the CommitManager
    pub fn clone_holon(&self, context: &HolonsContext) -> Result<Holon, HolonError> {
        let commit_manager = context.commit_manager
            .try_borrow()
            .map_err(|_| HolonError::FailedToBorrow("commit_manager".to_string()))?;

        let holon_rc = commit_manager.staged_holons.get(self.holon_index)
            .ok_or(HolonError::IndexOutOfRange(self.holon_index.to_string()))?;

        let holon_ref = holon_rc
            .try_borrow()
            .map_err(|_| HolonError::FailedToBorrow("holon".to_string()))?;

        Ok(holon_ref.clone())
    }


>>>>>>> 1bd596cb
    pub fn add_related_holons(
        &self,
        context: &HolonsContext,
        relationship_name: RelationshipName,
        holons: Vec<HolonReference>,
    ) -> Result<(), HolonError> {
        debug!("Entered StagedReference::add_related_holons");

        // Ensure the existence of an editable collection for the specified relationship name
        self.ensure_editable_collection(context, relationship_name.clone())?;
        debug!("In StagedReference::add_related_holons, got the editable_collection");

        // Get mutable access to the source holon
        let holon_ref = self.get_mut_holon(context)?;

        // Borrow the holon from the RefCell
        let mut holon = holon_ref.borrow_mut();
        debug!("In StagedReference::add_related_holons, getting collection for relationship name");

        // Ensure is accessible for Write
        holon.is_accessible(AccessType::Write)?;

        // Retrieve the editable collection for the specified relationship name
        let editable_collection = match holon.relationship_map.0.get_mut(&relationship_name) {
            Some(relationship_target) => relationship_target.editable.as_mut(),
            None => None,
        };
        debug!("In StagedReference::add_related_holons, about to add the holons to the editable collections:");

        // Add the holons to the editable collection
        if let Some(collection) = editable_collection {
            collection.holons.extend(holons);
            Ok(())
        } else {
            Err(HolonError::UnableToAddHolons(
                "to staged collection".to_string(),
            ))
        }
    }

    /// This function confirms that a RelationshipTarget with an editable collection has been created
    /// for the specified relationship. If so, it returns true.
    /// Otherwise, create a RelationshipTarget with an editable collection for this relationship, add it to the
    /// source_holon's relationship_map and return true.
    ///
    /// TODO: Add validation_status to either RelationshipTarget or StagedCollection and, before adding the
    /// RelationshipTarget, verify that a relationship with the specified relationship_name is valid for this holon type
    ///

    fn ensure_editable_collection(
        &self,
        context: &HolonsContext,
        relationship_name: RelationshipName,
    ) -> Result<bool, HolonError> {
        // Get mutable access to the holon
        let holon_ref = self.get_mut_holon(context)?;
        debug!("Got mutable holon reference in ensure_editable_collection");

        // Access the relationship map and ensure the existence of the editable collection
        let mut holon = holon_ref.borrow_mut();
        debug!("Borrowed holon mutably in ensure_editable_collection");

        holon
            .relationship_map
            .0
            .entry(relationship_name.clone())
            .or_insert_with(|| {
                debug!(
                    "Creating new editable collection for relationship: {:?}",
                    relationship_name
                );
                // Create a StagedCollection
                let staged_collection = StagedCollection {
                    source_holon: Some(self.clone()), // Set source_holon to a StagedReference to the same holon
                    relationship_descriptor: None,
                    holons: Vec::new(),
                    keyed_index: BTreeMap::new(),
                };

                // Return the RelationshipTarget with the created StagedCollection
                RelationshipTarget {
                    editable: Some(staged_collection),
                    cursors: Vec::new(),
                }
            });

        debug!(
            "ensure_editable_collection completed successfully for relationship: {:?}",
            relationship_name
        );
        Ok(true) // Return true indicating success
    }

    pub fn get_relationship_map(
        &mut self,
        context: &HolonsContext,
    ) -> Result<RelationshipMap, HolonError> {
        let binding = context.commit_manager.borrow();
        let holon = binding.get_holon(&self)?;
        Ok(holon.relationship_map.clone())
    }

    pub fn get_mut_holon(&self, context: &HolonsContext) -> Result<Rc<RefCell<Holon>>, HolonError> {
        debug!("Entered: get_mut_holon, trying to get the commit_manager");
        // let mut commit_manager = context.commit_manager.borrow_mut();
        // Attempt to borrow commit_manager mutably
        let mut commit_manager = match context.commit_manager.try_borrow_mut() {
            Ok(cm) => cm,
            Err(e) => {
                error!("Failed to borrow commit_manager mutably: {:?}", e);
                return Err(HolonError::FailedToBorrow(format!("{:?}", e)));
            }
        };

        debug!("Commit manager borrowed successfully");

        // Obtain the staged_holons vector from the CommitManager
        let staged_holons = &mut commit_manager.staged_holons;
        debug!("Got a reference to staged_holons from the commit manager");

        // Attempt to get the holon at the specified index
        if let Some(holon_ref) = staged_holons.get(self.holon_index) {
            // Return a clone of the holon reference
            Ok(holon_ref.clone())
        } else {
            // If index is out of range, return an error
            Err(HolonError::InvalidHolonReference(format!(
                "Invalid holon index: {}",
                self.holon_index
            )))
        }
    }
<<<<<<< HEAD
=======


}
>>>>>>> 1bd596cb

    pub fn abandon_staged_changes(&mut self, context: &HolonsContext) -> Result<(), HolonError> {
        debug!(
            "Entered: abandon_staged_changes for staged_index: {:#?}",
            self.holon_index
        );
        // Get mutable access to the source holon
        let holon_ref = self.get_mut_holon(context)?;

        // Borrow the holon from the RefCell
        let mut holon = holon_ref.borrow_mut();

        debug!("borrowed mut for holon: {:#?}", self.holon_index);

        holon.abandon_staged_changes();

        Ok(())
    }
}<|MERGE_RESOLUTION|>--- conflicted
+++ resolved
@@ -12,12 +12,8 @@
 use crate::relationship::{RelationshipMap, RelationshipName, RelationshipTarget};
 use crate::staged_collection::StagedCollection;
 use shared_types_holon::holon_node::PropertyName;
-<<<<<<< HEAD
+
 use shared_types_holon::{HolonId, MapString, PropertyValue};
-=======
-use shared_types_holon::{MapString, PropertyValue};
-use crate::commit_manager::{CommitManager, StagedIndex};
->>>>>>> 1bd596cb
 
 #[hdk_entry_helper]
 #[derive(new, Clone, PartialEq, Eq)]
@@ -61,8 +57,7 @@
         }
     }
 
-<<<<<<< HEAD
-=======
+
     /// Use this method to get a copy of the staged holon referenced by this StagedReference.
     /// NOTE: The cloned holon is NOT, itself, staged by the CommitManager
     pub fn clone_holon(&self, context: &HolonsContext) -> Result<Holon, HolonError> {
@@ -81,7 +76,6 @@
     }
 
 
->>>>>>> 1bd596cb
     pub fn add_related_holons(
         &self,
         context: &HolonsContext,
@@ -214,12 +208,6 @@
             )))
         }
     }
-<<<<<<< HEAD
-=======
-
-
-}
->>>>>>> 1bd596cb
 
     pub fn abandon_staged_changes(&mut self, context: &HolonsContext) -> Result<(), HolonError> {
         debug!(
