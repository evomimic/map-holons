use hdk::prelude::*;
use holons_integrity::*;
use shared_types_holon::holon_node::HolonNode;

#[hdk_extern]
pub fn create_holon_node(holon_node: HolonNode) -> ExternResult<Record> {
    let holon_node_hash = create_entry(&EntryTypes::HolonNode(holon_node.clone()))?;
    let record = get(holon_node_hash.clone(), GetOptions::default())?.ok_or(wasm_error!(
        WasmErrorInner::Guest(String::from("Could not find the newly created HolonNode"))
    ))?;
<<<<<<< HEAD
    trace!("HolonNode successfully created... adding all_holon_nodes link.");
=======
    info!("HolonNode successfully created... adding all_holon_nodes link.");
>>>>>>> c60b286a
    let path = Path::from("all_holon_nodes");
    create_link(path.path_entry_hash()?, holon_node_hash.clone(), LinkTypes::AllHolonNodes, ())?;
    trace!("Returning OK from create_holon_node.");
    Ok(record)
}

#[hdk_extern]
pub fn get_holon_node(original_holon_node_hash: ActionHash) -> ExternResult<Option<Record>> {
    let links = get_links(
        GetLinksInputBuilder::try_new(
            original_holon_node_hash.clone(),
            LinkTypes::HolonNodeUpdates,
        )?
        .build(),
    )?;
    let latest_link =
        links.into_iter().max_by(|link_a, link_b| link_a.timestamp.cmp(&link_b.timestamp));
    let latest_holon_node_hash = match latest_link {
        Some(link) => link.target.clone().into_action_hash().ok_or(wasm_error!(
            WasmErrorInner::Guest(String::from("No action hash associated with link"))
        ))?,
        None => original_holon_node_hash.clone(),
    };
    get(latest_holon_node_hash, GetOptions::default())
}

#[derive(Serialize, Deserialize, Debug)]
pub struct CreatePathInput {
    pub path: Path,
    pub link_type: LinkTypes,
    pub target_holon_node_hash: ActionHash,
}

#[derive(Serialize, Deserialize, Debug)]
pub struct GetPathInput {
    pub path: Path,
    pub link_type: LinkTypes,
}

#[hdk_extern]
pub fn create_path_to_holon_node(input: CreatePathInput) -> ExternResult<ActionHash> {
    let result = create_link(
        input.path.path_entry_hash()?,
        input.target_holon_node_hash.clone(),
        input.link_type,
        (),
    )?;
    Ok(result)
}

#[hdk_extern]
pub fn get_holon_node_by_path(input: GetPathInput) -> ExternResult<Option<Record>> {
    let links = get_links(
        GetLinksInputBuilder::try_new(input.path.path_entry_hash()?, input.link_type)?.build(),
    )?;
    let latest_link =
        links.into_iter().max_by(|link_a, link_b| link_a.timestamp.cmp(&link_b.timestamp));
    let latest_holon_node_hash = match latest_link {
        Some(link) => link.target.clone().into_action_hash().ok_or(wasm_error!(
            WasmErrorInner::Guest(String::from("No action hash associated with link"))
        ))?,
        None => return Ok(None),
    };
    get(latest_holon_node_hash, GetOptions::default())
}

#[derive(Serialize, Deserialize, Debug)]
pub struct UpdateHolonNodeInput {
    pub original_holon_node_hash: ActionHash,
    pub previous_holon_node_hash: ActionHash,
    pub updated_holon_node: HolonNode,
}

#[hdk_extern]
pub fn update_holon_node(input: UpdateHolonNodeInput) -> ExternResult<Record> {
    let updated_holon_node_hash =
        update_entry(input.previous_holon_node_hash.clone(), &input.updated_holon_node)?;
    create_link(
        input.original_holon_node_hash.clone(),
        updated_holon_node_hash.clone(),
        LinkTypes::HolonNodeUpdates,
        (),
    )?;
    let record =
        get(updated_holon_node_hash.clone(), GetOptions::default())?.ok_or(wasm_error!(
            WasmErrorInner::Guest(String::from("Could not find the newly updated HolonNode"))
        ))?;
    Ok(record)
}

#[hdk_extern]
pub fn delete_holon_node(original_holon_node_hash: ActionHash) -> ExternResult<ActionHash> {
<<<<<<< HEAD
    let path = Path::from("local_holon_space");
    let links = get_links(
        GetLinksInputBuilder::try_new(path.path_entry_hash()?, LinkTypes::LocalHolonSpace)?.build(),
    )?;
    for link in links {
        if let Some(hash) = link.target.into_action_hash() {
            if hash == original_holon_node_hash {
                delete_link(link.create_link_hash)?;
            }
        }
    }
=======
>>>>>>> c60b286a
    delete_entry(original_holon_node_hash)
}<|MERGE_RESOLUTION|>--- conflicted
+++ resolved
@@ -8,17 +8,12 @@
     let record = get(holon_node_hash.clone(), GetOptions::default())?.ok_or(wasm_error!(
         WasmErrorInner::Guest(String::from("Could not find the newly created HolonNode"))
     ))?;
-<<<<<<< HEAD
-    trace!("HolonNode successfully created... adding all_holon_nodes link.");
-=======
     info!("HolonNode successfully created... adding all_holon_nodes link.");
->>>>>>> c60b286a
     let path = Path::from("all_holon_nodes");
     create_link(path.path_entry_hash()?, holon_node_hash.clone(), LinkTypes::AllHolonNodes, ())?;
     trace!("Returning OK from create_holon_node.");
     Ok(record)
 }
-
 #[hdk_extern]
 pub fn get_holon_node(original_holon_node_hash: ActionHash) -> ExternResult<Option<Record>> {
     let links = get_links(
@@ -105,7 +100,6 @@
 
 #[hdk_extern]
 pub fn delete_holon_node(original_holon_node_hash: ActionHash) -> ExternResult<ActionHash> {
-<<<<<<< HEAD
     let path = Path::from("local_holon_space");
     let links = get_links(
         GetLinksInputBuilder::try_new(path.path_entry_hash()?, LinkTypes::LocalHolonSpace)?.build(),
@@ -117,7 +111,5 @@
             }
         }
     }
-=======
->>>>>>> c60b286a
     delete_entry(original_holon_node_hash)
 }