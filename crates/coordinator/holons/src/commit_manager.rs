--- conflicted
+++ resolved
@@ -204,10 +204,7 @@
 
         // Set state to fetched, set predecessor to existing_holon
         holon.state = HolonState::Fetched;
-<<<<<<< HEAD
-=======
-        holon.predecessor = Some(existing_holon.clone_reference());
->>>>>>> cdc9f59c
+
 
         // Add the new holon into the CommitManager's staged_holons list, remembering its index
         let index = self.staged_holons.len();
