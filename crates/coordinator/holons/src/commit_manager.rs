--- conflicted
+++ resolved
@@ -156,11 +156,7 @@
     ///
     /// The CommitResponse returned by this function returns Success if no errors were encountered.
     /// Otherwise, the CommitResponse will contain an error status and the vector of errors.
-<<<<<<< HEAD
-    pub fn commit(&mut self) -> CommitResponse {
-=======
     pub fn commit(&mut self, context:&HolonsContext) -> CommitResponse {
->>>>>>> eaca9ea3
         let mut errors: Vec<HolonError> = Vec::new();
         for rc_holon in self.staged_holons.clone() {
             // Dereference the Rc and clone the RefCell to access the object
