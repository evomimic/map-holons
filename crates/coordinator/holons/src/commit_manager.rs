use hdk::prelude::*;
use std::cell::{Ref, RefCell, RefMut};
use std::collections::BTreeMap;
use std::rc::Rc;

// use crate::cache_manager::HolonCacheManager;
use crate::context::HolonsContext;
use crate::holon::{Holon, HolonState};
use crate::holon_collection::CollectionState;
use crate::holon_error::HolonError;
use crate::json_adapter::as_json;
use crate::staged_reference::StagedReference;
use shared_types_holon::{LocalId, MapInteger, MapString};

#[derive(Debug, Eq, PartialEq, Clone)]
pub struct CommitManager {
    pub staged_holons: Vec<Rc<RefCell<Holon>>>, // Contains all holons staged for commit
    pub keyed_index: BTreeMap<MapString, usize>, // Allows lookup by key to staged holons for which keys are defined
}
/// a StagedIndex identifies a StagedHolon by its position within the staged_holons vector
pub type StagedIndex = usize;

#[derive(Debug, Eq, PartialEq, Clone)]
pub struct CommitResponse {
    pub status: CommitRequestStatus,
    pub commits_attempted: MapInteger,
    // could the order of these Vecs cause challenges with identifying Holons in relation to their staged_index?
    pub saved_holons: Vec<Holon>, // should this be index? where else used?
    pub abandoned_holons: Vec<Holon>, // should this be index?
}
impl CommitResponse {
    /// This helper method returns true if the supplied CommitResponse indicates that the commit
    /// was complete and false otherwise
    pub fn is_complete(&self) -> bool {
        match self.status {
            CommitRequestStatus::Complete => true,
            CommitRequestStatus::Incomplete => false,
        }
    }
    pub(crate) fn find_local_id_by_key(&self, k: &MapString) -> Result<LocalId, HolonError> {
        for holon in &self.saved_holons {
            if let Some(key) = holon.get_key()? {
                // Check if the key matches the given key `k`
                if &key == k {
                    // Return the LocalId if a match is found
                    return holon.get_local_id();
                }
            }
        }
        // Return an error if no matching Holon is found
        Err(HolonError::HolonNotFound(format!(
            "No saved Holon with key {:?} was found in commit response",
            k.to_string(),
        )))
    }
}

#[derive(Debug, Eq, PartialEq, Clone)]
/// *Complete* means all staged holons have been committed and staged_holons cleared
///
/// *Incomplete* means one or more of the staged_holons could not be committed.
/// For details, iterate through the staged_holons vector.
/// Holon's with a `Saved` status have been committed,
/// Holon's with a `New` or `Changed` state had error(s), see the Holon's errors vector for details
pub enum CommitRequestStatus {
    Complete,
    Incomplete,
}

impl CommitManager {
<<<<<<< HEAD
    /// This function converts a StagedIndex into a StagedReference
    /// Returns HolonError::IndexOutOfRange if index is out range for staged_holons vector
    /// Returns HolonError::NotAccessible if the staged holon is in an Abandoned state
    /// TODO: The latter is only reliable if staged_holons is made private
    pub fn to_staged_reference(
        &self,
        staged_index: StagedIndex,
    ) -> Result<StagedReference, HolonError> {
        if let Some(staged_holon) = self.staged_holons.get(staged_index) {
            let holon = staged_holon.borrow();
            if let HolonState::Abandoned = holon.state {
                return Err(HolonError::NotAccessible(
                    "to_staged_reference".to_string(),
                    "Abandoned".to_string(),
                ));
            }
            Ok(StagedReference { holon_index: staged_index })
        } else {
            Err(HolonError::IndexOutOfRange(staged_index.to_string()))
        }
=======
    pub fn new() -> CommitManager {
        CommitManager { staged_holons: Vec::new(), keyed_index: Default::default() }
    }

    pub fn clear_staged_objects(&mut self) {
        self.staged_holons.clear();
        self.keyed_index.clear();
>>>>>>> c60b286a
    }

    /// This function attempts to persist the state of all staged_holons AND their relationships.
    ///
    /// The commit is performed in two passes: (1) staged_holons, (2) their relationships.
    ///
    /// In the first pass,
    /// * if a staged_holon commit succeeds,
    ///     * change holon's state to `Saved`
    ///     * populate holon's saved_node
    ///     * add the holon to the saved_nodes vector in the CommitResponse
    /// * if a staged_holon commit fails,
    ///     * leave holon's state unchanged
    ///     * leave holon's saved_node unpopulated
    ///     * push the error into the holon's errors vector
    ///     * do NOT add the holon to the saved_nodes vector in the CommitResponse
    ///
    /// If ANY staged_holon commit fails:
    /// * The 2nd pass (to commit the staged_holon's relationships) is SKIPPED
    /// * the overall return status in the CommitResponse is set to `Incomplete`
    /// * the function returns.
    ///
    /// Otherwise, the 2nd pass is performed.
    /// * If ANY attempt to add a relationship generates an Error, the error is pushed into the
    /// source holon's `errors` vector and processing continues
    ///
    ///
    /// If relationship commits succeed for ALL staged_holons,
    ///     * The commit_manager's staged_holons are cleared
    ///     * The Commit Response returns a `Complete` status
    ///
    /// NOTE: The CommitResponse returns clones of any successfully
    /// committed holons, even if the response status is `Incomplete`.
    ///

    pub fn commit(context: &HolonsContext) -> CommitResponse {
        debug!("Entering commit...");

        // Initialize the request_status to Complete, assuming all commits will succeed
        // If any commit errors are encountered, reset request_status to `Incomplete`
        let mut response = CommitResponse {
            status: CommitRequestStatus::Complete,
            commits_attempted: MapInteger(
                context.commit_manager.borrow().staged_holons.len() as i64
            ),
            saved_holons: Vec::new(),
            abandoned_holons: Vec::new(),
        };

        // FIRST PASS: Commit Staged Holons
        {
            info!("\n\nStarting FIRST PASS... commit staged_holons...");
            let commit_manager = context.commit_manager.borrow();
            for rc_holon in commit_manager.staged_holons.clone() {
                trace!(" In commit_manager... getting ready to call commit()");
                let outcome = rc_holon.borrow_mut().commit();
                match outcome {
                    Ok(holon) => match holon.state {
                        HolonState::Abandoned => {
                            // should these be index?
                            //if !response.abandoned_holons.contains(&holon) {
                            response.abandoned_holons.push(holon);
                            //}
                        }
                        HolonState::Saved => {
                            response.saved_holons.push(holon);
                        }
                        _ => {}
                    },
                    Err(error) => {
                        response.status = CommitRequestStatus::Incomplete;
                        warn!("Attempt to commit holon returned error: {:?}", error.to_string());
                    }
                }
            }
        }

        if response.status == CommitRequestStatus::Incomplete {
            return response;
        }

        // SECOND PASS: Commit relationships
        {
            info!("\n\nStarting 2ND PASS... commit relationships for the saved staged_holons...");
            let commit_manager = context.commit_manager.borrow();
            for rc_holon in commit_manager.staged_holons.clone() {
                let outcome = rc_holon.borrow_mut().commit_relationships(context);
                if let Err(error) = outcome {
                    rc_holon.borrow_mut().errors.push(error.clone());
                    response.status = CommitRequestStatus::Incomplete;
                    warn!("Attempt to commit relationship returned error: {:?}", error.to_string());
                }
            }
        }

        info!("\n\n VVVVVVVVVVV   SAVED HOLONS AFTER COMMIT VVVVVVVVV\n");

        for saved_holon in &response.saved_holons {
            info!("{}", as_json(saved_holon));
        }

        // Handle the final status of the commit process

        {
            let mut commit_manager = context.commit_manager.borrow_mut();
            if response.status == CommitRequestStatus::Complete {
                commit_manager.clear_staged_objects();
                response
            } else {
                response
            }
        }
    }

<<<<<<< HEAD
    pub fn new() -> CommitManager {
        CommitManager { staged_holons: Vec::new(), keyed_index: Default::default() }
    }

    /// Stages the provided holon and returns a reference-counted reference to it
    /// If the holon has a key, update the CommitManager's keyed_index to allow the staged holon
    /// to be retrieved by key

    /// Stages the provided holon and returns a reference-counted reference to it
    /// If the holon has a key, update the CommitManager's keyed_index to allow the staged holon
    /// to be retrieved by key

    pub fn stage_new_holon(&mut self, holon: Holon) -> Result<StagedReference, HolonError> {
        let rc_holon = Rc::new(RefCell::new(holon.clone()));
        self.staged_holons.push(Rc::clone(&rc_holon));
        let holon_index = self.staged_holons.len() - 1;
        let holon_key: Option<MapString> = holon.get_key()?;
        if let Some(key) = holon_key {
            self.keyed_index.insert(key.clone(), holon_index);
        }

        Ok(StagedReference { holon_index })
    }

    pub fn clone_holon(
        &mut self,
        context: &HolonsContext,
        existing_holon: &mut SmartReference,
    ) -> Result<StagedReference, HolonError> {
        // Create a new empty Holon
        let mut holon = Holon::new();

        // Add the new holon into the CommitManager's staged_holons list, remembering its index
        let index = self.staged_holons.len();
        self.staged_holons.push(Rc::new(RefCell::new(holon.clone())));

        // Return a staged reference to the staged holon
        let staged_reference = StagedReference { holon_index: index };

        // Copy the existing holon's PropertyMap into the new holon
        holon.property_map = existing_holon.get_property_map(context)?;

        // Iterate through existing holon's RelationshipMap
        // For each HolonCollection, create a new StagedCollection in the new holon, from the existing holon's SmartCollection
        let existing_relationship_map = existing_holon.get_relationship_map(context)?;
        holon.relationship_map = RelationshipMap::new();
        for (relationship_name, holon_collection) in existing_relationship_map.0 {
            holon_collection.to_staged()?;

            holon.relationship_map.0.insert(relationship_name, holon_collection);
        }

        Ok(staged_reference)
    }

=======
>>>>>>> c60b286a
    /// This function finds and returns a shared reference (Rc<RefCell<Holon>>) to the staged holon matching the
    /// specified key.
    /// NOTE: Only staged holons are searched and some holon types do not define unique keys
    /// This means that:
    ///    (1) even if this function returns `None` a holon with the specified key may exist in the DHT
    ///    (2) There might be some holons staged for update that you cannot find by key
    ///
    pub fn get_holon_by_key(&self, key: MapString) -> Option<Rc<RefCell<Holon>>> {
        if let Some(&index) = self.keyed_index.get(&key) {
            Some(Rc::clone(&self.staged_holons[index]))
        } else {
            None
        }
    }

    /// Private helper function the encapsulates the logic for getting a mutable reference to a
    /// holon from a Staged
    // pub fn get_staged_reference(&self, index:StagedIndex)->Result<StagedReference, HolonError> {
    //     self.staged_holons.get(index.0 as usize)
    // }
    pub fn get_holon(&self, reference: &StagedReference) -> Result<Ref<Holon>, HolonError> {
        let holons = &self.staged_holons;
        let holon_ref = holons
            .get(reference.holon_index)
            .ok_or_else(|| HolonError::IndexOutOfRange(reference.holon_index.to_string()))?;

        match holon_ref.try_borrow() {
            Ok(holon) => Ok(holon),
            Err(_) => Err(HolonError::FailedToBorrow(
                "Holon Reference from staged_holons vector".to_string(),
            )),
        }
    }

    /// Private helper function that encapsulates the logic for getting a mutable reference to a
    /// holon from a StagedReference
    fn get_mut_holon_internal(
        &self,
        holon_index: Option<StagedIndex>,
    ) -> Result<RefMut<Holon>, HolonError> {
        if let Some(index) = holon_index {
            if let Some(holon) = self.staged_holons.get(index) {
                return if let Ok(holon_refcell) = holon.try_borrow_mut() {
                    Ok(holon_refcell)
                } else {
                    Err(HolonError::FailedToBorrow("for StagedReference".to_string()))
                };
            }
        }
        Err(HolonError::InvalidHolonReference("Invalid holon index".to_string()))
<<<<<<< HEAD
    }

    pub fn get_mut_holon_by_index(
        &self,
        holon_index: StagedIndex,
    ) -> Result<RefMut<Holon>, HolonError> {
        self.get_mut_holon_internal(Some(holon_index))
=======
>>>>>>> c60b286a
    }

    pub fn get_mut_holon(
        &self,
        staged_reference: &StagedReference,
    ) -> Result<RefMut<Holon>, HolonError> {
        self.get_mut_holon_internal(Some(staged_reference.holon_index))
    }

<<<<<<< HEAD
=======
    pub fn get_mut_holon_by_index(
        &self,
        holon_index: StagedIndex,
    ) -> Result<RefMut<Holon>, HolonError> {
        self.get_mut_holon_internal(Some(holon_index))
    }

>>>>>>> c60b286a
    // pub fn get_mut_holon_by_index(
    //     &self,
    //     holon_index: StagedIndex,
    // ) -> Result<RefMut<Holon>, HolonError> {
    //     return if let Some(holon) = self.staged_holons.get(holon_index.0 as usize) {
    //         if let Ok(holon_ref) = holon.try_borrow_mut() {
    //             Ok(holon_ref)
    //         } else {
    //             Err(HolonError::FailedToBorrow(
    //                 "for StagedReference".to_string(),
    //             ))
    //         }
    //     } else {
    //         Err(HolonError::InvalidHolonReference(
    //             "Invalid holon index".to_string(),
    //         ))
    //     };
    // }
    // pub fn get_mut_holon(
    //     &self,
    //     staged_reference: &StagedReference,
    // ) -> Result<RefMut<Holon>, HolonError> {
    //     return if let Some(holon) = self.staged_holons.get(staged_reference.holon_index) {
    //         if let Ok(holon_ref) = holon.try_borrow_mut() {
    //             Ok(holon_ref)
    //         } else {
    //             Err(HolonError::FailedToBorrow(
    //                 "for StagedReference".to_string(),
    //             ))
    //         }
    //     } else {
    //         Err(HolonError::InvalidHolonReference(
    //             "Invalid holon index".to_string(),
    //         ))
    //     };
    // }

<<<<<<< HEAD
    /// Stages a new version of an existing holon for update, retaining the linkage to the holon version it is derived from by populating its (new) predecessor field existing_holon value provided.
    pub fn edit_holon(
        &mut self,
        context: &HolonsContext,
        existing_holon: &mut SmartReference,
    ) -> Result<StagedReference, HolonError> {
        // Create empty Holon
        let mut holon = Holon::new();

        // Set state to fetched, set predecessor to existing_holon
        holon.state = HolonState::Fetched;
        holon.predecessor = Some(existing_holon.clone_reference());

        // Add the new holon into the CommitManager's staged_holons list, remembering its index
        let index = self.staged_holons.len();
        self.staged_holons.push(Rc::new(RefCell::new(holon.clone())));
=======
    /// Stages the provided holon and returns a reference-counted reference to it
    /// If the holon has a key, update the CommitManager's keyed_index to allow the staged holon
    /// to be retrieved by key
>>>>>>> c60b286a

    /// Stages the provided holon and returns a reference-counted reference to it
    /// If the holon has a key, update the CommitManager's keyed_index to allow the staged holon
    /// to be retrieved by key
    pub fn stage_new_holon(&mut self, holon: Holon) -> Result<StagedReference, HolonError> {
        let mut cloned_holon = holon.clone();
        for (_relationship_name, collection) in cloned_holon.relationship_map.0.iter_mut() {
            let state = collection.get_state();
            match state {
                CollectionState::Fetched => {
                    collection.to_staged()?;
                }
                CollectionState::Staged => {}
                CollectionState::Saved | CollectionState::Abandoned => {
                    return Err(HolonError::InvalidParameter(format!(
                        "CollectionState::{:?}",
                        state
                    )))
                }
            }
        }

        let rc_holon = Rc::new(RefCell::new(cloned_holon));
        self.staged_holons.push(Rc::clone(&rc_holon));
        trace!("Added to StagingArea, Holon: {:#?}", rc_holon);
        let holon_index = self.staged_holons.len() - 1;
        let holon_key: Option<MapString> = holon.get_key()?;
        if let Some(key) = holon_key.clone() {
            self.keyed_index.insert(key.clone(), holon_index);
        }
        trace!("Success! Holon staged, with key: {:?}, at index: {:?}", holon_key, holon_index);

        Ok(StagedReference { holon_index })
    }

<<<<<<< HEAD
            holon.relationship_map.0.insert(relationship_name, holon_collection);
=======
    /// This function converts a StagedIndex into a StagedReference
    /// Returns HolonError::IndexOutOfRange if index is out range for staged_holons vector
    /// Returns HolonError::NotAccessible if the staged holon is in an Abandoned state
    /// TODO: The latter is only reliable if staged_holons is made private
    pub fn to_staged_reference(
        &self,
        staged_index: StagedIndex,
    ) -> Result<StagedReference, HolonError> {
        if let Some(staged_holon) = self.staged_holons.get(staged_index) {
            let holon = staged_holon.borrow();
            if let HolonState::Abandoned = holon.state {
                return Err(HolonError::NotAccessible(
                    "to_staged_reference".to_string(),
                    "Abandoned".to_string(),
                ));
            }
            Ok(StagedReference { holon_index: staged_index })
        } else {
            Err(HolonError::IndexOutOfRange(staged_index.to_string()))
>>>>>>> c60b286a
        }
    }
}<|MERGE_RESOLUTION|>--- conflicted
+++ resolved
@@ -68,28 +68,6 @@
 }
 
 impl CommitManager {
-<<<<<<< HEAD
-    /// This function converts a StagedIndex into a StagedReference
-    /// Returns HolonError::IndexOutOfRange if index is out range for staged_holons vector
-    /// Returns HolonError::NotAccessible if the staged holon is in an Abandoned state
-    /// TODO: The latter is only reliable if staged_holons is made private
-    pub fn to_staged_reference(
-        &self,
-        staged_index: StagedIndex,
-    ) -> Result<StagedReference, HolonError> {
-        if let Some(staged_holon) = self.staged_holons.get(staged_index) {
-            let holon = staged_holon.borrow();
-            if let HolonState::Abandoned = holon.state {
-                return Err(HolonError::NotAccessible(
-                    "to_staged_reference".to_string(),
-                    "Abandoned".to_string(),
-                ));
-            }
-            Ok(StagedReference { holon_index: staged_index })
-        } else {
-            Err(HolonError::IndexOutOfRange(staged_index.to_string()))
-        }
-=======
     pub fn new() -> CommitManager {
         CommitManager { staged_holons: Vec::new(), keyed_index: Default::default() }
     }
@@ -97,7 +75,6 @@
     pub fn clear_staged_objects(&mut self) {
         self.staged_holons.clear();
         self.keyed_index.clear();
->>>>>>> c60b286a
     }
 
     /// This function attempts to persist the state of all staged_holons AND their relationships.
@@ -212,64 +189,6 @@
         }
     }
 
-<<<<<<< HEAD
-    pub fn new() -> CommitManager {
-        CommitManager { staged_holons: Vec::new(), keyed_index: Default::default() }
-    }
-
-    /// Stages the provided holon and returns a reference-counted reference to it
-    /// If the holon has a key, update the CommitManager's keyed_index to allow the staged holon
-    /// to be retrieved by key
-
-    /// Stages the provided holon and returns a reference-counted reference to it
-    /// If the holon has a key, update the CommitManager's keyed_index to allow the staged holon
-    /// to be retrieved by key
-
-    pub fn stage_new_holon(&mut self, holon: Holon) -> Result<StagedReference, HolonError> {
-        let rc_holon = Rc::new(RefCell::new(holon.clone()));
-        self.staged_holons.push(Rc::clone(&rc_holon));
-        let holon_index = self.staged_holons.len() - 1;
-        let holon_key: Option<MapString> = holon.get_key()?;
-        if let Some(key) = holon_key {
-            self.keyed_index.insert(key.clone(), holon_index);
-        }
-
-        Ok(StagedReference { holon_index })
-    }
-
-    pub fn clone_holon(
-        &mut self,
-        context: &HolonsContext,
-        existing_holon: &mut SmartReference,
-    ) -> Result<StagedReference, HolonError> {
-        // Create a new empty Holon
-        let mut holon = Holon::new();
-
-        // Add the new holon into the CommitManager's staged_holons list, remembering its index
-        let index = self.staged_holons.len();
-        self.staged_holons.push(Rc::new(RefCell::new(holon.clone())));
-
-        // Return a staged reference to the staged holon
-        let staged_reference = StagedReference { holon_index: index };
-
-        // Copy the existing holon's PropertyMap into the new holon
-        holon.property_map = existing_holon.get_property_map(context)?;
-
-        // Iterate through existing holon's RelationshipMap
-        // For each HolonCollection, create a new StagedCollection in the new holon, from the existing holon's SmartCollection
-        let existing_relationship_map = existing_holon.get_relationship_map(context)?;
-        holon.relationship_map = RelationshipMap::new();
-        for (relationship_name, holon_collection) in existing_relationship_map.0 {
-            holon_collection.to_staged()?;
-
-            holon.relationship_map.0.insert(relationship_name, holon_collection);
-        }
-
-        Ok(staged_reference)
-    }
-
-=======
->>>>>>> c60b286a
     /// This function finds and returns a shared reference (Rc<RefCell<Holon>>) to the staged holon matching the
     /// specified key.
     /// NOTE: Only staged holons are searched and some holon types do not define unique keys
@@ -320,7 +239,13 @@
             }
         }
         Err(HolonError::InvalidHolonReference("Invalid holon index".to_string()))
-<<<<<<< HEAD
+    }
+
+    pub fn get_mut_holon(
+        &self,
+        staged_reference: &StagedReference,
+    ) -> Result<RefMut<Holon>, HolonError> {
+        self.get_mut_holon_internal(Some(staged_reference.holon_index))
     }
 
     pub fn get_mut_holon_by_index(
@@ -328,27 +253,8 @@
         holon_index: StagedIndex,
     ) -> Result<RefMut<Holon>, HolonError> {
         self.get_mut_holon_internal(Some(holon_index))
-=======
->>>>>>> c60b286a
-    }
-
-    pub fn get_mut_holon(
-        &self,
-        staged_reference: &StagedReference,
-    ) -> Result<RefMut<Holon>, HolonError> {
-        self.get_mut_holon_internal(Some(staged_reference.holon_index))
-    }
-
-<<<<<<< HEAD
-=======
-    pub fn get_mut_holon_by_index(
-        &self,
-        holon_index: StagedIndex,
-    ) -> Result<RefMut<Holon>, HolonError> {
-        self.get_mut_holon_internal(Some(holon_index))
-    }
-
->>>>>>> c60b286a
+    }
+
     // pub fn get_mut_holon_by_index(
     //     &self,
     //     holon_index: StagedIndex,
@@ -386,28 +292,9 @@
     //     };
     // }
 
-<<<<<<< HEAD
-    /// Stages a new version of an existing holon for update, retaining the linkage to the holon version it is derived from by populating its (new) predecessor field existing_holon value provided.
-    pub fn edit_holon(
-        &mut self,
-        context: &HolonsContext,
-        existing_holon: &mut SmartReference,
-    ) -> Result<StagedReference, HolonError> {
-        // Create empty Holon
-        let mut holon = Holon::new();
-
-        // Set state to fetched, set predecessor to existing_holon
-        holon.state = HolonState::Fetched;
-        holon.predecessor = Some(existing_holon.clone_reference());
-
-        // Add the new holon into the CommitManager's staged_holons list, remembering its index
-        let index = self.staged_holons.len();
-        self.staged_holons.push(Rc::new(RefCell::new(holon.clone())));
-=======
     /// Stages the provided holon and returns a reference-counted reference to it
     /// If the holon has a key, update the CommitManager's keyed_index to allow the staged holon
     /// to be retrieved by key
->>>>>>> c60b286a
 
     /// Stages the provided holon and returns a reference-counted reference to it
     /// If the holon has a key, update the CommitManager's keyed_index to allow the staged holon
@@ -443,9 +330,6 @@
         Ok(StagedReference { holon_index })
     }
 
-<<<<<<< HEAD
-            holon.relationship_map.0.insert(relationship_name, holon_collection);
-=======
     /// This function converts a StagedIndex into a StagedReference
     /// Returns HolonError::IndexOutOfRange if index is out range for staged_holons vector
     /// Returns HolonError::NotAccessible if the staged holon is in an Abandoned state
@@ -465,7 +349,6 @@
             Ok(StagedReference { holon_index: staged_index })
         } else {
             Err(HolonError::IndexOutOfRange(staged_index.to_string()))
->>>>>>> c60b286a
         }
     }
 }