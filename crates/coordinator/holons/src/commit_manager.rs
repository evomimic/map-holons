use hdk::prelude::*;
use std::cell::{Ref, RefCell, RefMut};
use std::collections::BTreeMap;
use std::rc::Rc;

// use crate::cache_manager::HolonCacheManager;
use crate::context::HolonsContext;
use crate::holon::{Holon, HolonState};
use crate::holon_error::HolonError;
use crate::json_adapter::as_json;
use crate::relationship::RelationshipMap;
use crate::smart_reference::SmartReference;
use crate::staged_reference::StagedReference;
use shared_types_holon::{MapInteger, MapString};

#[derive(Debug, Eq, PartialEq, Clone)]
pub struct CommitManager {
    pub staged_holons: Vec<Rc<RefCell<Holon>>>, // Contains all holons staged for commit
    pub keyed_index: BTreeMap<MapString, usize>, // Allows lookup by key to staged holons for which keys are defined
}
/// a StagedIndex identifies a StagedHolon by its position within the staged_holons vector
pub type StagedIndex = usize;

#[derive(Debug, Eq, PartialEq, Clone)]
pub struct CommitResponse {
    pub status: CommitRequestStatus,
    pub commits_attempted: MapInteger,
    // could the order of these Vecs cause challenges with identifying Holons in relation to their staged_index?
    pub saved_holons: Vec<Holon>, // should this be index? where else used?
    pub abandoned_holons: Vec<Holon>, // should this be index?
}

#[derive(Debug, Eq, PartialEq, Clone)]
/// *Complete* means all staged holons have been committed and staged_holons cleared
///
/// *Incomplete* means one or more of the staged_holons could not be committed.
/// For details, iterate through the staged_holons vector.
/// Holon's with a `Saved` status have been committed,
/// Holon's with a `New` or `Changed` state had error(s), see the Holon's errors vector for details
pub enum CommitRequestStatus {
    Complete,
    Incomplete,
}

impl CommitManager {
    /// This function converts a StagedIndex into a StagedReference
    /// Returns HolonError::IndexOutOfRange if index is out range for staged_holons vector
    /// Returns HolonError::NotAccessible if the staged holon is in an Abandoned state
    /// TODO: The latter is only reliable if staged_holons is made private
    pub fn to_staged_reference(
        &self,
        staged_index: StagedIndex,
    ) -> Result<StagedReference, HolonError> {
        if let Some(staged_holon) = self.staged_holons.get(staged_index) {
            let holon = staged_holon.borrow();
            if let HolonState::Abandoned = holon.state {
                return Err(HolonError::NotAccessible(
                    "to_staged_reference".to_string(),
                    "Abandoned".to_string(),
                ));
            }
            Ok(StagedReference {
                holon_index: staged_index,
            })
        } else {
            Err(HolonError::IndexOutOfRange(staged_index.to_string()))
        }
    }

    /// This function attempts to persist the state of all staged_holons AND their relationships.
    ///
    /// The commit is performed in two passes: (1) staged_holons, (2) their relationships.
    ///
    /// In the first pass,
    /// * if a staged_holon commit succeeds,
    ///     * change holon's state to `Saved`
    ///     * populate holon's saved_node
    ///     * add the holon to the saved_nodes vector in the CommitResponse
    /// * if a staged_holon commit fails,
    ///     * leave holon's state unchanged
    ///     * leave holon's saved_node unpopulated
    ///     * push the error into the holon's errors vector
    ///     * do NOT add the holon to the saved_nodes vector in the CommitResponse
    ///
    /// If ANY staged_holon commit fails:
    /// * The 2nd pass (to commit the staged_holon's relationships) is SKIPPED
    /// * the overall return status in the CommitResponse is set to `Incomplete`
    /// * the function returns.
    ///
    /// Otherwise, the 2nd pass is performed.
    /// * If ANY attempt to add a relationship generates an Error, the error is pushed into the
    /// source holon's `errors` vector and processing continues
    ///
    ///
    /// If relationship commits succeed for ALL staged_holons,
    ///     * The commit_manager's staged_holons are cleared
    ///     * The Commit Response returns a `Complete` status
    ///
    /// NOTE: The CommitResponse returns clones of any successfully
    /// committed holons, even if the response status is `Incomplete`.
    ///

    pub fn commit(context: &HolonsContext) -> CommitResponse {
        debug!("Entering commit...");

        // Initialize the request_status to Complete, assuming all commits will succeed
        // If any commit errors are encountered, reset request_status to `Incomplete`
        let mut response = CommitResponse {
            status: CommitRequestStatus::Complete,
            commits_attempted: MapInteger(
                context.commit_manager.borrow().staged_holons.len() as i64
            ),
            saved_holons: Vec::new(),
            abandoned_holons: Vec::new(),
        };

        // FIRST PASS: Commit Staged Holons
        {
            info!("\n\nStarting FIRST PASS... commit staged_holons...");
            let commit_manager = context.commit_manager.borrow();
            for rc_holon in commit_manager.staged_holons.clone() {
                trace!(" In commit_manager... getting ready to call commit()");
                let outcome = rc_holon.borrow_mut().commit();
                match outcome {
                    Ok(holon) => match holon.state {
                        HolonState::Abandoned => {
                            // should these be index?
                            //if !response.abandoned_holons.contains(&holon) {
                            response.abandoned_holons.push(holon);
                            //}
                        }
                        HolonState::Saved => {
                            response.saved_holons.push(holon);
                        }
                        _ => {}
                    },
                    Err(error) => {
<<<<<<< HEAD
=======
                        warn!("Attempt to commit holon returned error: {:?}", error.to_string());
>>>>>>> bd305fe0
                        response.status = CommitRequestStatus::Incomplete;
                        warn!(
                            "Attempt to commit holon returned error: {:?}",
                            error.to_string()
                        );
                    }
                }
            }
        }

        if response.status == CommitRequestStatus::Incomplete {
            return response;
        }

        // SECOND PASS: Commit relationships
        {
            info!("\n\nStarting 2ND PASS... commit relationships for the saved staged_holons...");
            let commit_manager = context.commit_manager.borrow();
            for rc_holon in commit_manager.staged_holons.clone() {
                let outcome = rc_holon.borrow_mut().commit_relationships(context);
                if let Err(error) = outcome {
                    rc_holon.borrow_mut().errors.push(error.clone());
                    response.status = CommitRequestStatus::Incomplete;
                    warn!(
                        "Attempt to commit relationship returned error: {:?}",
                        error.to_string()
                    );
                }
            }
        }

        info!("\n\n VVVVVVVVVVV   SAVED HOLONS AFTER COMMIT VVVVVVVVV\n");

        for saved_holon in &response.saved_holons {
            info!("{}", as_json(saved_holon));
        }

        // Handle the final status of the commit process

        {
            let mut commit_manager = context.commit_manager.borrow_mut();
            if response.status == CommitRequestStatus::Complete {
                commit_manager.clear_staged_objects();
                response
            } else {
                response
            }
        }
    }

    pub fn new() -> CommitManager {
        CommitManager {
            staged_holons: Vec::new(),
            keyed_index: Default::default(),
        }
    }

    /// Stages the provided holon and returns a reference-counted reference to it
    /// If the holon has a key, update the CommitManager's keyed_index to allow the staged holon
    /// to be retrieved by key

    /// Stages the provided holon and returns a reference-counted reference to it
    /// If the holon has a key, update the CommitManager's keyed_index to allow the staged holon
    /// to be retrieved by key

    pub fn stage_new_holon(&mut self, holon: Holon) -> Result<StagedReference, HolonError> {
        let rc_holon = Rc::new(RefCell::new(holon.clone()));
        self.staged_holons.push(Rc::clone(&rc_holon));
        let holon_index = self.staged_holons.len() - 1;
        let holon_key: Option<MapString> = holon.get_key()?;
        if let Some(key) = holon_key {
            self.keyed_index.insert(key.clone(), holon_index);
        }

        Ok(StagedReference { holon_index })
    }

    pub fn clone_holon(
        &mut self,
        context: &HolonsContext,
        existing_holon: &mut SmartReference,
    ) -> Result<StagedReference, HolonError> {
        // Create a new empty Holon
        let mut holon = Holon::new();

        // Add the new holon into the CommitManager's staged_holons list, remembering its index
        let index = self.staged_holons.len();
        self.staged_holons
            .push(Rc::new(RefCell::new(holon.clone())));

        // Return a staged reference to the staged holon
        let staged_reference = StagedReference { holon_index: index };

        // Copy the existing holon's PropertyMap into the new holon
        holon.property_map = existing_holon.get_property_map(context)?;

        // Iterate through existing holon's RelationshipMap
        // For each HolonCollection, create a new StagedCollection in the new holon, from the existing holon's SmartCollection
        let existing_relationship_map = existing_holon.get_relationship_map(context)?;
        holon.relationship_map = RelationshipMap::new();
        for (relationship_name, holon_collection) in existing_relationship_map.0 {
            holon_collection.to_staged()?;

            holon
                .relationship_map
                .0
                .insert(relationship_name, holon_collection);
        }

        Ok(staged_reference)
    }

    /// This function finds and returns a shared reference (Rc<RefCell<Holon>>) to the staged holon matching the
    /// specified key.
    /// NOTE: Only staged holons are searched and some holon types do not define unique keys
    /// This means that:
    ///    (1) even if this function returns `None` a holon with the specified key may exist in the DHT
    ///    (2) There might be some holons staged for update that you cannot find by key
    ///
    pub fn get_holon_by_key(&self, key: MapString) -> Option<Rc<RefCell<Holon>>> {
        if let Some(&index) = self.keyed_index.get(&key) {
            Some(Rc::clone(&self.staged_holons[index]))
        } else {
            None
        }
    }

    // pub fn get_staged_reference(&self, index:StagedIndex)->Result<StagedReference, HolonError> {
    //     self.staged_holons.get(index.0 as usize)
    // }
    pub fn get_holon(&self, reference: &StagedReference) -> Result<Ref<Holon>, HolonError> {
        let holons = &self.staged_holons;
        let holon_ref = holons
            .get(reference.holon_index)
            .ok_or_else(|| HolonError::IndexOutOfRange(reference.holon_index.to_string()))?;

        match holon_ref.try_borrow() {
            Ok(holon) => Ok(holon),
            Err(_) => Err(HolonError::FailedToBorrow(
                "Holon Reference from staged_holons vector".to_string(),
            )),
        }
    }

    /// Private helper function the encapsulates the logic for getting a mutable reference to a
    /// holon from a Staged
    fn get_mut_holon_internal(
        &self,
        holon_index: Option<StagedIndex>,
    ) -> Result<RefMut<Holon>, HolonError> {
        if let Some(index) = holon_index {
            if let Some(holon) = self.staged_holons.get(index) {
                return if let Ok(holon_ref) = holon.try_borrow_mut() {
                    Ok(holon_ref)
                } else {
                    Err(HolonError::FailedToBorrow(
                        "for StagedReference".to_string(),
                    ))
                };
            }
        }
        Err(HolonError::InvalidHolonReference(
            "Invalid holon index".to_string(),
        ))
    }

    pub fn get_mut_holon_by_index(
        &self,
        holon_index: StagedIndex,
    ) -> Result<RefMut<Holon>, HolonError> {
        self.get_mut_holon_internal(Some(holon_index))
    }

    pub fn get_mut_holon(
        &self,
        staged_reference: &StagedReference,
    ) -> Result<RefMut<Holon>, HolonError> {
        self.get_mut_holon_internal(Some(staged_reference.holon_index))
    }

    // pub fn get_mut_holon_by_index(
    //     &self,
    //     holon_index: StagedIndex,
    // ) -> Result<RefMut<Holon>, HolonError> {
    //     return if let Some(holon) = self.staged_holons.get(holon_index.0 as usize) {
    //         if let Ok(holon_ref) = holon.try_borrow_mut() {
    //             Ok(holon_ref)
    //         } else {
    //             Err(HolonError::FailedToBorrow(
    //                 "for StagedReference".to_string(),
    //             ))
    //         }
    //     } else {
    //         Err(HolonError::InvalidHolonReference(
    //             "Invalid holon index".to_string(),
    //         ))
    //     };
    // }
    // pub fn get_mut_holon(
    //     &self,
    //     staged_reference: &StagedReference,
    // ) -> Result<RefMut<Holon>, HolonError> {
    //     return if let Some(holon) = self.staged_holons.get(staged_reference.holon_index) {
    //         if let Ok(holon_ref) = holon.try_borrow_mut() {
    //             Ok(holon_ref)
    //         } else {
    //             Err(HolonError::FailedToBorrow(
    //                 "for StagedReference".to_string(),
    //             ))
    //         }
    //     } else {
    //         Err(HolonError::InvalidHolonReference(
    //             "Invalid holon index".to_string(),
    //         ))
    //     };
    // }
    pub fn clear_staged_objects(&mut self) {
        self.staged_holons.clear();
        self.keyed_index.clear();
    }

    /// Stages a new version of an existing holon for update, retaining the linkage to the holon version it is derived from by populating its (new) predecessor field existing_holon value provided.
    pub fn edit_holon(
        &mut self,
        context: &HolonsContext,
        existing_holon: &mut SmartReference,
    ) -> Result<StagedReference, HolonError> {
        // Create empty Holon
        let mut holon = Holon::new();

        // Set state to fetched, set predecessor to existing_holon
        holon.state = HolonState::Fetched;
        holon.predecessor = Some(existing_holon.clone_reference());

        // Add the new holon into the CommitManager's staged_holons list, remembering its index
        let index = self.staged_holons.len();
        self.staged_holons
            .push(Rc::new(RefCell::new(holon.clone())));

        // Return a staged reference to the staged holon
        let staged_reference = StagedReference { holon_index: index };

        // Copy the existing holon's PropertyMap into the new holon
        holon.property_map = existing_holon.get_property_map(context)?;

        // Iterate through existing holon's RelationshipMap
        // For each HolonCollection, create a new StagedCollection in the new holon, from the existing holon's SmartCollection
        let existing_relationship_map = existing_holon.get_relationship_map(context)?;
        holon.relationship_map = RelationshipMap::new();
        for (relationship_name, holon_collection) in existing_relationship_map.0 {
            // *Note: temp implementation, populate 0th cursor. TODO: set strategy for how to determine which SmartCollection (cursor) to choose
            holon_collection.to_staged()?;

            holon
                .relationship_map
                .0
                .insert(relationship_name, holon_collection);
        }

        Ok(staged_reference)
    }
}<|MERGE_RESOLUTION|>--- conflicted
+++ resolved
@@ -135,10 +135,6 @@
                         _ => {}
                     },
                     Err(error) => {
-<<<<<<< HEAD
-=======
-                        warn!("Attempt to commit holon returned error: {:?}", error.to_string());
->>>>>>> bd305fe0
                         response.status = CommitRequestStatus::Incomplete;
                         warn!(
                             "Attempt to commit holon returned error: {:?}",
