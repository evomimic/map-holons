--- conflicted
+++ resolved
@@ -99,7 +99,7 @@
             commits_attempted: MapInteger(context.commit_manager.borrow().staged_holons.len() as i64),
             saved_holons: Vec::new(),
         };
-<<<<<<< HEAD
+
 
         // FIRST PASS: Commit Staged Holons
         {
@@ -140,27 +140,6 @@
             let mut commit_manager = context.commit_manager.borrow_mut();
             if response.status == CommitRequestStatus::Complete {
                 commit_manager.clear_staged_objects();
-=======
-        // Invoke commit on each of the staged_holons
-        // If successful, add an "unloaded" SmartReference to it to saved_holons
-        // Otherwise, set request_status to Incomplete
-        for rc_holon in self.staged_holons.clone() {
-            let outcome = rc_holon.borrow_mut().clone().commit(context);
-            match outcome {
-                Ok(holon) => {
-                    response.saved_holons.push(holon);
-                }
-                Err(_error) => {
-                    response.status = CommitRequestStatus::Incomplete;
-                }
-            }
-        }
-
-        match response.status {
-            CommitRequestStatus::Complete => {
-                self.clear_staged_objects();
-                response
->>>>>>> 27ef9f77
             }
             CommitRequestStatus::Incomplete => response,
         }
@@ -191,7 +170,7 @@
         StagedReference { key, holon_index }
     }
 
-<<<<<<< HEAD
+
     // pub fn stage_new_holon(&mut self, holon: Holon) -> StagedReference {
     //     let rc_holon = Rc::new(RefCell::new(holon.clone()));
     //     self.staged_holons.push(Rc::clone(&rc_holon));
@@ -205,8 +184,7 @@
     // }
 
 
-=======
->>>>>>> 27ef9f77
+
     // Constructor function for creating StagedReference from an index into CommitManagers StagedHolons
     // pub fn get_reference_from_index(&self, index: MapInteger) -> Result<StagedReference, HolonError> {
     //
