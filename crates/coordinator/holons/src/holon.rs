--- conflicted
+++ resolved
@@ -1,6 +1,3 @@
-#![allow(unused_imports)] // TODO: cleanup imports
-
-use std::collections::BTreeMap;
 use std::fmt;
 
 use derive_new::new;
@@ -20,12 +17,9 @@
 use crate::holon_error::HolonError;
 use crate::holon_node::UpdateHolonNodeInput;
 use crate::holon_node::*;
-<<<<<<< HEAD
-use crate::relationship::{RelationshipMap};
-=======
 use crate::holon_reference::HolonReference;
 use crate::relationship::{RelationshipMap, RelationshipName};
->>>>>>> fb49a071
+use crate::relationship::{RelationshipMap};
 use crate::smart_reference::SmartReference;
 use crate::smartlink::{get_relationship_links, get_smartlink_from_link};
 use crate::{all_holon_nodes::*, relationship};
@@ -195,83 +189,8 @@
         }
     }
 
-<<<<<<< HEAD
     pub fn abandon_staged_changes(&mut self) -> Result<(), HolonError> {
         self.is_accessible(AccessType::Abandon)?;
-=======
-    pub fn is_accessible(&self, access_type: AccessType) -> Result<(), HolonError> {
-        match self.state {
-            HolonState::New => match access_type {
-                AccessType::Read | AccessType::Write | AccessType::Abandon | AccessType::Commit => {
-                    Ok(())
-                }
-            },
-            HolonState::Fetched => match access_type {
-                AccessType::Read => Ok(()),
-                AccessType::Write | AccessType::Abandon | AccessType::Commit => {
-                    Err(HolonError::NotAccessible(
-                        format!("{:?}", access_type),
-                        format!("{:?}", self.state),
-                    ))
-                }
-            },
-            HolonState::Changed => match access_type {
-                AccessType::Read | AccessType::Write | AccessType::Abandon | AccessType::Commit => {
-                    Ok(())
-                }
-            },
-            HolonState::Saved => match access_type {
-                AccessType::Write | AccessType::Abandon => Err(HolonError::NotAccessible(
-                    format!("{:?}", access_type),
-                    format!("{:?}", self.state),
-                )),
-                AccessType::Read | AccessType::Commit => Ok(()),
-            },
-            HolonState::Abandoned => match access_type {
-                AccessType::Read | AccessType::Write => Err(HolonError::NotAccessible(
-                    format!("{:?}", access_type),
-                    format!("{:?}", self.state),
-                )),
-                AccessType::Commit | AccessType::Abandon => Ok(()),
-            },
-        }
-    }
-
-    pub fn get_id(&self) -> Result<HolonId, HolonError> {
-        self.is_accessible(AccessType::Read)?;
-        let node = self.saved_node.clone();
-        if let Some(record) = node {
-            Ok(HolonId(record.action_address().clone()))
-        } else {
-            Err(HolonError::HolonNotFound("Node is empty".to_string()))
-        }
-    }
-
-    pub fn into_node(self) -> HolonNode {
-        HolonNode {
-            property_map: self.property_map.clone(),
-        }
-    }
-
-    /// try_from_node inflates a Holon from a HolonNode.
-    /// Since Implemented here to avoid conflicts with hdk::core's implementation of TryFrom Trait
-    pub fn try_from_node(holon_node_record: Record) -> Result<Holon, HolonError> {
-        let holon_node = get_holon_node_from_record(holon_node_record.clone())?;
-
-        let holon = Holon {
-            state: HolonState::Fetched,
-            validation_state: ValidationState::Validated,
-            saved_node: Some(holon_node_record),
-            predecessor: None,
-            property_map: holon_node.property_map,
-            relationship_map: RelationshipMap::new(),
-            errors: Vec::new(),
-        };
-
-        // TODO: populate predecessor from link to previous record for this Holon
-
-        // TODO: populate `key` from the property map once we have Descriptors/Constraints available
->>>>>>> fb49a071
 
         self.state = HolonState::Abandoned;
         Ok(())
@@ -438,7 +357,12 @@
         }
     }
 
-<<<<<<< HEAD
+    pub fn essential_content(
+        &self,
+        context: &HolonsContext,
+    ) -> Result<EssentialHolonContent, HolonError> {
+        let key = self.get_key(context)?;
+        Ok(EssentialHolonContent {
     /// This function bypasses the cache (it should be retired in favor of fetch_holon once cache is implemented
     // TODO: replace with cache aware function
     // TODO: Throw None case or remove option
@@ -513,19 +437,11 @@
     pub fn into_node(self) -> HolonNode {
         HolonNode {
             property_map: self.property_map.clone(),
-        }
-=======
-    pub fn essential_content(
-        &self,
-        context: &HolonsContext,
-    ) -> Result<EssentialHolonContent, HolonError> {
-        let key = self.get_key(context)?;
-        Ok(EssentialHolonContent {
-            property_map: self.property_map.clone(),
             key,
             errors: self.errors.clone(),
         })
->>>>>>> fb49a071
+    }
+        }
     }
 
     pub fn is_accessible(&self, access_type: AccessType) -> Result<(), HolonError> {
@@ -574,7 +490,6 @@
                 AccessType::Abandon => Ok(()),
             }
 
-<<<<<<< HEAD
         }
     }
 
@@ -599,9 +514,52 @@
 
         // TODO: Populate RelationshipMap from links
 
-        Ok(holon)
-    }
-
+        self.state = HolonState::Abandoned;
+        Ok(())
+    }
+
+    /// Builds a full or partial RelationshipMap for an existing holon identified by `source_holon_id`
+    /// by retrieving SmartLinks for that holon.
+    /// If `relationship_name` is supplied, the RelationshipMap returned will only have (at most) a
+    /// single entry consisting of the HolonCollection for the supplied `relationship_name`.
+    /// Otherwise, a full RelationshipMap will be populated for the `source_holon_id`.
+    ///
+    ///
+    ///
+    pub fn load_relationship_map(
+        &mut self,
+        context: &HolonsContext,
+        relationship_name: Option<RelationshipName>,
+    ) -> Result<RelationshipMap, HolonError> {
+        let mut relationship_map: BTreeMap<RelationshipName, HolonCollection> = BTreeMap::new();
+
+        if let Some(name) = relationship_name.clone() {
+            let relationship_entry_option = self.relationship_map.0.get(&name);
+            if let Some(entry) = relationship_entry_option {
+                relationship_map.insert(name, entry.clone());
+                return Ok(RelationshipMap(relationship_map));
+            } else {
+                let mut reference_map: BTreeMap<RelationshipName, Vec<HolonReference>> =
+                    BTreeMap::new();
+                let smartlinks = get_relationship_links(self.get_id()?.0, relationship_name)?;
+                debug!("Retrieved {:?} smartlinks", smartlinks.len());
+
+                for smartlink in smartlinks {
+                    let reference = HolonReference::Smart(SmartReference {
+                        holon_id: smartlink.to_address,
+                        smart_property_values: smartlink.smart_property_values,
+                    });
+
+                    // The following:
+                    // 1) adds an entry for relationship name if not already present (via `entry` API)
+                    // 2) adds a value (Vec<HolonReference>) for the entry, if not already present (`.or_insert_with`)
+                    // 3) pushes the new HolonReference into the vector -- without having to clone the vector
+
+                    reference_map
+                        .entry(smartlink.relationship_name)
+                        .or_insert_with(Vec::new)
+                        .push(reference);
+                }
     // NOTE: this function doesn't check if supplied PropertyName is a valid property
     // for the self holon. It probably needs to be possible to suspend
     // this checking while the type system is being bootstrapped, since the descriptors
@@ -623,10 +581,6 @@
             _ => {}
         }
         Ok(self)
-=======
-        self.state = HolonState::Abandoned;
-        Ok(())
->>>>>>> fb49a071
     }
     // // TODO: add error checking and HolonError result
     // // Possible Errors: Unrecognized Property Name
@@ -640,49 +594,6 @@
     // }
 
 
-    /// Builds a full or partial RelationshipMap for an existing holon identified by `source_holon_id`
-    /// by retrieving SmartLinks for that holon.
-    /// If `relationship_name` is supplied, the RelationshipMap returned will only have (at most) a
-    /// single entry consisting of the HolonCollection for the supplied `relationship_name`.
-    /// Otherwise, a full RelationshipMap will be populated for the `source_holon_id`.
-    ///
-    ///
-    ///
-    pub fn load_relationship_map(
-        &mut self,
-        context: &HolonsContext,
-        relationship_name: Option<RelationshipName>,
-    ) -> Result<RelationshipMap, HolonError> {
-        let mut relationship_map: BTreeMap<RelationshipName, HolonCollection> = BTreeMap::new();
-
-        if let Some(name) = relationship_name.clone() {
-            let relationship_entry_option = self.relationship_map.0.get(&name);
-            if let Some(entry) = relationship_entry_option {
-                relationship_map.insert(name, entry.clone());
-                return Ok(RelationshipMap(relationship_map));
-            } else {
-                let mut reference_map: BTreeMap<RelationshipName, Vec<HolonReference>> =
-                    BTreeMap::new();
-                let smartlinks = get_relationship_links(self.get_id()?.0, relationship_name)?;
-                debug!("Retrieved {:?} smartlinks", smartlinks.len());
-
-                for smartlink in smartlinks {
-                    let reference = HolonReference::Smart(SmartReference {
-                        holon_id: smartlink.to_address,
-                        smart_property_values: smartlink.smart_property_values,
-                    });
-
-                    // The following:
-                    // 1) adds an entry for relationship name if not already present (via `entry` API)
-                    // 2) adds a value (Vec<HolonReference>) for the entry, if not already present (`.or_insert_with`)
-                    // 3) pushes the new HolonReference into the vector -- without having to clone the vector
-
-                    reference_map
-                        .entry(smartlink.relationship_name)
-                        .or_insert_with(Vec::new)
-                        .push(reference);
-                }
-
                 // Now create the result
 
                 for (map_name, holons) in reference_map {
