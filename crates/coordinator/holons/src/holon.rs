use std::cell::RefCell;
use std::fmt;
use std::rc::Rc;

use derive_new::new;
//use crate::relationship::{RelationshipMap, RelationshipName, RelationshipTarget};
use hdi::prelude::ActionHash;
use hdk::entry::get;
use hdk::prelude::*;

use shared_types_holon::holon_node::{HolonNode, PropertyMap, PropertyName};
use shared_types_holon::value_types::BaseValue;
use shared_types_holon::{HolonId, MapString, PropertyValue};

use crate::all_holon_nodes::*;
use crate::context::HolonsContext;
use crate::helpers::get_holon_node_from_record;
use crate::holon_errors::HolonError;
use crate::holon_node::UpdateHolonNodeInput;
use crate::holon_node::*;
use crate::relationship::RelationshipMap;

#[hdk_entry_helper]
#[derive(Clone)]
pub struct Holon {
    pub state: HolonState,
    pub saved_node: Option<Record>, // The last saved state of HolonNode. None = not yet created
    pub property_map: PropertyMap,
    pub relationship_map: RelationshipMap,
    key: Option<MapString>,
    // pub descriptor: HolonReference,
    // pub holon_space: HolonReference,

    // pub dances : DanceMap,
}

/// The PartialEq and Eq traits need to be implemented for Holon to support Vec operations of the CommitManager.
/// NOTE: Holons types are NOT required to have a Key, so we can't rely on key for identity.
/// * For *retrieved Holons*, the HolonId can serve as a unique id for purposes of comparison
/// * But *staged holons* don't have a HolonId. In this case, identity is determined on _saved_node_ and property_values
impl Eq for Holon {}

impl PartialEq for Holon {
    fn eq(&self, other: &Self) -> bool {
        match (&self.state, &other.state) {
            (HolonState::Fetched, HolonState::Fetched) => {
                if let (Some(self_address), Some(other_address)) = (
                    self.saved_node
                        .as_ref()
                        .map(|record| record.action_address()),
                    other
                        .saved_node
                        .as_ref()
                        .map(|record| record.action_address()),
                ) {
                    return self_address == other_address;
                }
                false // If action addresses are not present, they are not equal
            }
            (HolonState::Changed, HolonState::Changed) => self.saved_node == other.saved_node,
            (HolonState::New, HolonState::New) => self.property_map == other.property_map,
            _ => false, // In all other cases, Holons are not equal
        }
    }
}

#[hdk_entry_helper]
#[derive(new, Clone, PartialEq, Eq)]
pub enum HolonState {
    New,
    Fetched,
    Changed,
    // CreateInProgress,
    // SaveInProgress,
}

impl fmt::Display for HolonState {
    fn fmt(&self, f: &mut fmt::Formatter) -> fmt::Result {
        match self {
            HolonState::New => write!(f, "New"),
            HolonState::Fetched => write!(f, "Fetched"),
            HolonState::Changed => write!(f, "Changed"),
        }
    }
}

pub trait HolonFieldGettable {
<<<<<<< HEAD
    fn get_property_value(&mut self, context: &HolonsContext, property_name: &PropertyName) -> Result<PropertyValue, HolonError>;
=======
    fn get_property_value(
        &mut self,
        context: &HolonsContext,
        property_name: &PropertyName,
    ) -> Result<PropertyValue, HolonError>;
    fn get_relationship_map(
        &mut self,
        context: &HolonsContext,
    ) -> Result<RelationshipMap, HolonError>;
>>>>>>> 3af6706b
    fn get_key(&mut self, context: &HolonsContext) -> Result<Option<MapString>, HolonError>;

    // fn query_relationship(&self, context: HolonsContext, relationship_name: RelationshipName, query_spec: Option<QuerySpec>-> SmartCollection;
}

impl Holon {
    /// Stages a new empty holon.
    pub fn new() -> Holon {
        Holon {
            state: HolonState::New,
            saved_node: None,
            property_map: PropertyMap::new(),
            relationship_map: RelationshipMap::new(),
            key: None,
        }
    }
    /// This function bypasses the cache (it should be retired in favor of fetch_holon once cache is implemented
    /// TODO: replace with cache aware function
    pub fn get_holon(id: HolonId) -> Result<Option<Holon>, HolonError> {
        let holon_node_record = get_holon_node(id.0.clone())?;
        return if let Some(node) = holon_node_record {
            let mut holon = Holon::try_from_node(node)?;
            holon.state = HolonState::Fetched;
            Ok(Some(holon))
        } else {
            // no holon_node fetched for specified holon_id
            Err(HolonError::HolonNotFound(id.0.to_string()))
        };
    }

    pub fn get_property_value(
        &self,
        property_name: &PropertyName,
    ) -> Result<PropertyValue, HolonError> {
        self.property_map
            .get(property_name)
            .cloned()
            .ok_or_else(|| HolonError::EmptyField(property_name.to_string()))
    }

    // this method is probably not needed
    pub fn get_relationship_map(&self) -> Result<RelationshipMap, HolonError> {
        Ok(self.relationship_map.clone())
    }

    pub fn get_key(&self) -> Result<Option<MapString>, HolonError> {
        Ok(self.key.clone())
    }

    pub fn into_node(self) -> HolonNode {
        HolonNode {
            property_map: self.property_map,
        }
    }

    /// try_from_node inflates a Holon from a HolonNode.
    /// Since Implemented here to avoid conflicts with hdk::core's implementation of TryFrom Trait
    pub fn try_from_node(holon_node_record: Record) -> Result<Holon, HolonError> {
        let holon_node = get_holon_node_from_record(holon_node_record.clone())?;

        let holon = Holon {
            state: HolonState::Fetched,
            saved_node: Some(holon_node_record),
            property_map: holon_node.property_map,
            relationship_map: RelationshipMap::new(),
            key: None,
        };
        // TODO: populate `key` from the property map once we have Descriptors/Constraints available

        // TODO: Populate RelationshipMap from links

        Ok(holon)
    }

    // NOTE: this function doesn't check if supplied RelationshipName is a valid outbound
    // relationship for the self holon. It probably  needs to be possible to suspend
    // this checking while the type system is being bootstrapped, since the descriptors
    // required by the validation may not yet exist.
    // TODO: Add conditional validation checking when adding relationships
    // pub fn add_related_holon(
    //     &mut self,
    //     name: RelationshipName,
    //     target: RelationshipTarget,
    // ) -> &mut Self {
    //     self.relationship_map.insert(name, target);
    //     match self.state {
    //         HolonState::Fetched => self.state = HolonState::Changed,
    //         _ => {}
    //     }
    //     self
    // }
    // NOTE: this function doesn't check if supplied PropertyName is a valid property
    // for the self holon. It probably needs to be possible to suspend
    // this checking while the type system is being bootstrapped, since the descriptors
    // required by the validation may not yet exist.
    // TODO: Add conditional validation checking when adding properties
    // TODO: add error checking and HolonError result
    // Possible Errors: Unrecognized Property Name
    pub fn with_property_value(&mut self, property: PropertyName, value: BaseValue) -> &mut Self {
        self.property_map.insert(property, value);
        match self.state {
            HolonState::Fetched => self.state = HolonState::Changed,
            _ => {}
        }
        self
    }
    // // TODO: add error checking and HolonError result
    // // Possible Errors: Unrecognized Property Name
    // pub fn remove_property_value(&mut self, property: PropertyName) -> &mut Self {
    //     self.property_map.remove(&property);
    //     match self.state {
    //         HolonState::Fetched => self.state = HolonState::Changed,
    //         _ => {}
    //     }
    //     self
    // }

    pub fn get_id(&self) -> Result<HolonId, HolonError> {
        // TODO: Add better handling if saved_node is None
        let node = self.saved_node.clone().unwrap();
        Ok(HolonId(node.as_ref().action_address().clone()))
    }

    /// commit() creates a HolonNode and SmartLinks if state = New,
    /// updates the HolonNode and SmartLinks if state = Changed,
    /// and just returns the Holon unchanged if state = Fetched,
    pub fn commit(self) -> Result<Self, HolonError> {
        let mut holon = self.clone();
        match self.state {
            HolonState::New => {
                // Create a new HolonNode from this Holon and request it be created
                let result = create_holon_node(self.clone().into_node());
                match result {
                    Ok(record) => {
                        holon.saved_node = Some(record);
                        holon.state = HolonState::Fetched;

                        Ok(holon)
                    }
                    Err(error) => Err(HolonError::from(error)),
                }
            }
            HolonState::Fetched => {
                // Holon hasn't been changed since it was fetched
                return Ok(self);
            }
            HolonState::Changed => {
                if let Some(node) = self.saved_node.clone() {
                    let input = UpdateHolonNodeInput {
                        // TEMP solution for original hash is to keep it the same //
                        original_holon_node_hash: node.action_address().clone(), // TODO: find way to populate this correctly
                        previous_holon_node_hash: node.action_address().clone(),
                        updated_holon_node: self.clone().into_node(),
                    };
                    let result = update_holon_node(input);
                    match result {
                        Ok(record) => {
                            holon.saved_node = Some(record);

                            Ok(self)
                        }
                        Err(error) => Err(HolonError::from(error)),
                    }
                } else {
                    Err(HolonError::HolonNotFound(
                        "Must have a saved node in order to update".to_string(),
                    ))
                }
            }
        }
    }

    /// fetch_holon gets a specific HolonNode from the persistent store based on its ActionHash, it then
    /// "inflates" the HolonNode into a Holon, stores it in the cache, and returns an Rc<RefCell<Holon>> for it
    /// Not currently extern... because fetches will be mediated by the cache

    pub fn fetch_holon(_context: &HolonsContext, id: HolonId) -> Result<Rc<Holon>, HolonError> {
        let holon_node_record = get(id.0.clone(), GetOptions::default())?;
        if let Some(node) = holon_node_record {
            let mut holon = Holon::try_from_node(node)?;
            holon.state = HolonState::Fetched;
            // consider getting get relationship map, descriptor, holon_space here;
            // add to cache and get Rc<RefCell<Holon>> for it
            // since cache hasn't been implemented yet, return error for now
            Err(HolonError::NotImplemented("HolonCache".to_string()))
        } else {
            // no holon_node fetched for specified holon_id
            Err(HolonError::HolonNotFound(id.0.to_string()))
        }
    }

    pub fn delete_holon(id: HolonId) -> Result<ActionHash, HolonError> {
        let result = delete_holon_node(id.0);
        match result {
            Ok(result) => Ok(result),
            Err(error) => Err(HolonError::WasmError(error.to_string())),
        }
    }

    pub fn get_all_holons() -> Result<Vec<Holon>, HolonError> {
        let records = get_all_holon_nodes(());
        match records {
            Ok(records) => {
                let mut holons = Vec::<Holon>::new();
                for holon_node_record in records.clone() {
                    let holon = Holon::try_from_node(holon_node_record.clone())?;
                    holons.push(holon);
                }
                Ok(holons)
            }
            Err(error) => Err(HolonError::WasmError(error.to_string())),
        }
    }
    pub fn set_key_manually(&mut self, key: MapString) {
        self.key = Some(key);
    }

}

// =======
// use hdk::prelude::*;
// use holons_integrity::*;
// #[hdk_extern]
// pub fn create_holon(holon: Holon) -> ExternResult<Record> {
//     let holon_hash = create_entry(&EntryTypes::Holon(holon.clone()))?;
//     let record = get(holon_hash.clone(), GetOptions::default())?
//         .ok_or(
//             wasm_error!(
//                 WasmErrorInner::Guest(String::from("Could not find the newly created Holon"))
//             ),
//         )?;
//     let path = Path::from("all_holons");
//     create_link(path.path_entry_hash()?, holon_hash.clone(), LinkTypes::AllHolons, ())?;
//     Ok(record)
// }
// #[hdk_extern]
// pub fn get_holon(original_holon_hash: ActionHash) -> ExternResult<Option<Record>> {
//     let links = get_links(original_holon_hash.clone(), LinkTypes::HolonUpdates, None)?;
//     let latest_link = links
//         .into_iter()
//         .max_by(|link_a, link_b| link_a.timestamp.cmp(&link_b.timestamp));
//     let latest_holon_hash = match latest_link {
//         Some(link) => ActionHash::from(link.target.clone()),
//         None => original_holon_hash.clone(),
//     };
//     get(latest_holon_hash, GetOptions::default())
// }
// #[derive(Serialize, Deserialize, Debug)]
// pub struct UpdateHolonInput {
//     pub original_holon_hash: ActionHash,
//     pub previous_holon_hash: ActionHash,
//     pub updated_holon: Holon,
// }
// #[hdk_extern]
// pub fn update_holon(input: UpdateHolonInput) -> ExternResult<Record> {
//     let updated_holon_hash = update_entry(
//         input.previous_holon_hash.clone(),
//         &input.updated_holon,
//     )?;
//     create_link(
//         input.original_holon_hash.clone(),
//         updated_holon_hash.clone(),
//         LinkTypes::HolonUpdates,
//         (),
//     )?;
//     let record = get(updated_holon_hash.clone(), GetOptions::default())?
//         .ok_or(
//             wasm_error!(
//                 WasmErrorInner::Guest(String::from("Could not find the newly updated Holon"))
//             ),
//         )?;
//     Ok(record)
// }
// #[hdk_extern]
// pub fn delete_holon(original_holon_hash: ActionHash) -> ExternResult<ActionHash> {
//     delete_entry(original_holon_hash)
//
// }<|MERGE_RESOLUTION|>--- conflicted
+++ resolved
@@ -85,9 +85,6 @@
 }
 
 pub trait HolonFieldGettable {
-<<<<<<< HEAD
-    fn get_property_value(&mut self, context: &HolonsContext, property_name: &PropertyName) -> Result<PropertyValue, HolonError>;
-=======
     fn get_property_value(
         &mut self,
         context: &HolonsContext,
@@ -97,7 +94,6 @@
         &mut self,
         context: &HolonsContext,
     ) -> Result<RelationshipMap, HolonError>;
->>>>>>> 3af6706b
     fn get_key(&mut self, context: &HolonsContext) -> Result<Option<MapString>, HolonError>;
 
     // fn query_relationship(&self, context: HolonsContext, relationship_name: RelationshipName, query_spec: Option<QuerySpec>-> SmartCollection;
