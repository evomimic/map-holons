use std::collections::BTreeMap;
use std::fmt;
use std::rc::Rc;

use derive_new::new;
use hdi::prelude::ActionHash;

use hdk::prelude::*;

use shared_types_holon::holon_node::{HolonNode, PropertyMap, PropertyName, PropertyValue};
use shared_types_holon::{HolonId, MapInteger, MapString};

use shared_types_holon::value_types::BaseValue;
use shared_validation::ValidationError;

use crate::all_holon_nodes::*;
use crate::context::HolonsContext;
use crate::helpers::get_holon_node_from_record;
use crate::holon_collection::HolonCollection;
use crate::holon_error::HolonError;
use crate::holon_node::UpdateHolonNodeInput;
use crate::holon_node::*;
use crate::holon_reference::HolonReference;
use crate::relationship::{RelationshipMap, RelationshipName};
use crate::smart_reference::SmartReference;
use crate::smartlink::{get_all_relationship_links, get_relationship_links};

#[derive(Debug)]
pub enum AccessType {
    Read,
    Write,
    Abandon,
    Commit,
}
impl fmt::Display for AccessType {
    fn fmt(&self, f: &mut fmt::Formatter) -> fmt::Result {
        match self {
            AccessType::Read => write!(f, "Read"),
            AccessType::Write => write!(f, "Write"),
            AccessType::Abandon => write!(f, "Abandon"),
            AccessType::Commit => write!(f, "Commit"),
        }
    }
}

#[hdk_entry_helper]
#[derive(Clone, Eq, PartialEq)]
pub struct Holon {
    pub state: HolonState,
    pub validation_state: ValidationState,
    pub saved_node: Option<Record>, // The last saved state of HolonNode. None = not yet created
    pub predecessor: Option<SmartReference>, // Linkage to previous Holon version. None = cloned template
    pub property_map: PropertyMap,
    pub relationship_map: RelationshipMap,
    pub descriptor: Option<HolonReference>,
    // pub holon_space: HolonReference,
    // pub dancer : Dancer,
    pub errors: Vec<HolonError>,
}

/// Type used for testing in order to match the essential content of a Holon
#[hdk_entry_helper]
#[derive(Clone, Eq, PartialEq)]
pub struct EssentialHolonContent {
    pub property_map: PropertyMap,
    //pub relationship_map: RelationshipMap,
    key: Option<MapString>,
    pub descriptor: Option<HolonReference>,
    pub errors: Vec<HolonError>,
}

#[hdk_entry_helper]
#[derive(new, Clone, PartialEq, Eq)]
pub enum HolonState {
    New,
    Fetched,
    Changed,
    Saved,
    Abandoned,
}

impl fmt::Display for HolonState {
    fn fmt(&self, f: &mut fmt::Formatter) -> fmt::Result {
        match self {
            HolonState::New => write!(f, "New"),
            HolonState::Fetched => write!(f, "Fetched"),
            HolonState::Changed => write!(f, "Changed"),
            HolonState::Saved => write!(f, "Saved"),
            HolonState::Abandoned => write!(f, "Abandoned"),
        }
    }
}

#[derive(Clone, Debug, Eq, PartialEq, Serialize, Deserialize)]
pub enum ValidationState {
    NoDescriptor,
    ValidationRequired,
    Validated,
    Invalid,
}

// impl HolonGettable for Holon {
//     fn get_property_value(
//         &self,
//         _context: &HolonsContext,
//         property_name: &PropertyName,
//     ) -> Result<PropertyValue, HolonError> {
//         self.is_accessible(AccessType::Read)?;
//         self.property_map
//             .get(property_name)
//             .cloned()
//             .ok_or_else(|| HolonError::EmptyField(property_name.to_string()))
//     }
//
//     fn get_key(&self, _context: &HolonsContext) -> Result<Option<MapString>, HolonError> {
//         self.is_accessible(AccessType::Read)?;
//         let key = self
//             .property_map
//             .get(&PropertyName(MapString("key".to_string())));
//         if let Some(key) = key {
//             let string_value: String = key.try_into().map_err(|_| {
//                 HolonError::UnexpectedValueType(format!("{:?}", key), "MapString".to_string())
//             })?;
//             Ok(Some(MapString(string_value)))
//         } else {
//             Ok(None)
//         }
//     }
//
//     fn get_related_holons(
//         &self,
//         _context: &HolonsContext,
//         relationship_name: Option<RelationshipName>,
//     ) -> Result<RelationshipMap, HolonError> {
//         self.is_accessible(AccessType::Read)?;
//         let relationship_map = self.relationship_map.clone();
//         if let Some(name) = relationship_name {
//             let collection_option = relationship_map.0.get(&name);
//             if let Some(collection) = collection_option.clone() {
//                 let mut map = BTreeMap::new();
//                 map.insert(name, collection.clone());
//                 return Ok(RelationshipMap(map));
//             } else {
//                 return Ok(RelationshipMap(BTreeMap::new()));
//             }
//         } else {
//             Ok(relationship_map)
//         }
//     }
// }

impl Holon {
    /// Stages a new empty holon.
    pub fn new() -> Holon {
        Holon {
            state: HolonState::New,
            validation_state: ValidationState::NoDescriptor,
            saved_node: None,
            predecessor: None,
            property_map: PropertyMap::new(),
            relationship_map: RelationshipMap::new(),
            descriptor: None,
            errors: Vec::new(),
        }
    }

    pub fn abandon_staged_changes(&mut self) -> Result<(), HolonError> {
        self.is_accessible(AccessType::Abandon)?;

        self.state = HolonState::Abandoned;
        Ok(())
    }

    /// commit() saves a staged holon to the persistent store.
    ///
    /// If the staged holon is already  `Fetched`, `Saved`, or `Abandoned`, commit does nothing.
    ///
    /// If the staged holon is `New`, commit attempts to create a HolonNode.
    ///
    /// If the staged holon is `Changed`, commit persists a new version of the HolonNode
    ///
    /// If the create or update is successful, the holon's `saved_node` is set from the record
    /// returned, its `state` is changed to `Saved`, so that commits are idempotent, and the
    /// function returns a clone of self.
    ///
    /// If an error is encountered, it is pushed into the holons `errors` vector, the holon's state
    /// is left unchanged and an Err is returned.
    ///

    pub fn commit(&mut self) -> Result<Holon, HolonError> {
        debug!(
            "Entered Holon::commit for holon with key {:#?} in {:#?} state",
            self.get_key()?
                .unwrap_or_else(|| MapString("<None>".to_string()))
                .0,
            self.state
        );
        match self.state {
            HolonState::New => {
                // Create a new HolonNode from this Holon and request it be created
                trace!("HolonState is New... requesting new HolonNode be created in the DHT");
                let result = create_holon_node(self.clone().into_node());

                match result {
                    Ok(record) => {
                        self.state = HolonState::Saved;
                        self.saved_node = Option::from(record);

                        Ok(self.clone())
                    }
                    Err(error) => {
                        let holon_error = HolonError::from(error);
                        self.errors.push(holon_error.clone());
                        Err(holon_error)
                    }
                }
            }

            HolonState::Changed => {
                if let Some(ref node) = self.saved_node {
                    let input = UpdateHolonNodeInput {
                        // TEMP solution for original hash is to keep it the same //
                        original_holon_node_hash: node.action_address().clone(), // TODO: find way to populate this correctly
                        previous_holon_node_hash: node.action_address().clone(),
                        updated_holon_node: self.clone().into_node(),
                    };
                    debug!("Requesting HolonNode be updated in the DHT");
                    let result = update_holon_node(input);
                    match result {
                        Ok(record) => {
                            self.state = HolonState::Saved;
                            self.saved_node = Option::from(record);
                            Ok(self.clone())
                        }
                        Err(error) => {
                            let holon_error = HolonError::from(error);
                            self.errors.push(holon_error.clone());
                            Err(holon_error)
                        }
                    }
                } else {
                    let holon_error = HolonError::HolonNotFound(
                        "Holon marked Changed, but has no saved_node".to_string(),
                    );
                    self.errors.push(holon_error.clone());
                    Err(holon_error)
                }
            }

            _ => {
                // No save needed for Fetched, Saved, Abandoned, or Transient, just return Holon
                debug!("Skipping commit for holon in {:#?} state", self.state);

                Ok(self.clone())
            }
        }
    }
    /// commit_relationship() saves a `Saved` holon's relationships as SmartLinks. It should only be invoked
    /// AFTER staged_holons have been successfully committed.
    ///
    /// If the staged holon is `Fetched`, `New`, or `Changed` commit does nothing.
    ///
    /// If the staged holon is `Saved`, commit_relationship iterates through the holon's
    /// `relationship_map` and calls commit on each member's HolonCollection.
    ///
    /// If all commits are successful, the function returns a clone a self. Otherwise, the
    /// function returns an error.
    ///
    pub fn commit_relationships(&mut self, context: &HolonsContext) -> Result<Holon, HolonError> {
        debug!("Entered Holon::commit_relationships");
        match self.state {
            HolonState::Saved => {
                match self.saved_node.clone() {
                    Some(record) => {
                        let source_holon_id = record.action_address().clone();
                        // Iterate through the holon's relationship map, invoking commit on each
                        for (name, holon_collection) in self.relationship_map.0.clone() {
                            debug!("COMMITTING {:#?} relationship", name.0 .0.clone());
                            holon_collection.commit_relationship(
                                context,
                                HolonId::from(source_holon_id.clone()),
                                name.clone(),
                            )?;
                        }

                        Ok(self.clone())
                    }
                    None => Err(HolonError::HolonNotFound(
                        "Holon marked Saved, but has no saved_node".to_string(),
                    )),
                }
            }

            _ => {
                // Ignore all other states, just return self
                Ok(self.clone())
            }
        }
    }

    pub fn delete_holon(id: HolonId) -> Result<ActionHash, HolonError> {
        let result = delete_holon_node(id.0);
        match result {
            Ok(result) => Ok(result),
            Err(error) => Err(HolonError::WasmError(error.to_string())),
        }
    }

    pub fn essential_content(&self) -> Result<EssentialHolonContent, HolonError> {
        let key = self.get_key()?;
        Ok(EssentialHolonContent {
            property_map: self.property_map.clone(),
            //relationship_map: self.relationship_map.clone(),
            descriptor: self.descriptor.clone(),
            key,
            errors: self.errors.clone(),
        })
    }

    pub fn get_all_holons() -> Result<Vec<Holon>, HolonError> {
        let records = get_all_holon_nodes(());
        match records {
            Ok(records) => {
                let mut holons = Vec::<Holon>::new();
                for holon_node_record in records.clone() {
                    let holon = Holon::try_from_node(holon_node_record.clone())?;
                    holons.push(holon);
                }
                Ok(holons)
            }
            Err(error) => Err(HolonError::WasmError(error.to_string())),
        }
    }

    pub fn get_id(&self) -> Result<HolonId, HolonError> {
        self.is_accessible(AccessType::Read)?;
        let node = self.saved_node.clone();
        if let Some(record) = node {
            Ok(HolonId(record.action_address().clone()))
        } else {
            Err(HolonError::HolonNotFound("Node is empty".to_string()))
        }
    }

    // NOTE: Holon does NOT  implement HolonGettableTrait because the functions defined by that
    // Trait include a context parameter.

    /// This function returns the primary key value for the holon or None if there is no key value
    /// for this holon (NOTE: Not all holon types have defined keys.)
    /// If the holon has a key, but it cannot be returned as a MapString, this function
    /// returns a HolonError::UnexpectedValueType.
    pub fn get_key(&self) -> Result<Option<MapString>, HolonError> {
        self.is_accessible(AccessType::Read)?;
        trace!(" in get_key()");
        let key = self
            .property_map
            .get(&PropertyName(MapString("key".to_string())));
        if let Some(key) = key {
            let string_value: String = key.try_into().map_err(|_| {
                HolonError::UnexpectedValueType(format!("{:?}", key), "MapString".to_string())
            })?;
            trace!(" returning from get_key() with Some(key)");
            Ok(Some(MapString(string_value)))
        } else {
            trace!(" returning from get_key() with None");
            Ok(None)
        }
    }

    pub fn get_property_value(
        &self,
        property_name: &PropertyName,
    ) -> Result<PropertyValue, HolonError> {
        self.is_accessible(AccessType::Read)?;
        self.property_map
            .get(property_name)
            .cloned()
            .ok_or_else(|| HolonError::EmptyField(property_name.to_string()))
    }
    /// This method returns a HolonCollection containing the holons (if any) that are related
    /// to the source holon via the specified relationship_name. Prior to this call, the holons
    /// for the specified relationship may or may not have been loaded. So it first ensures they
    /// have been loaded before retrieving and returning the HolonCollection for this relationship.
    ///
    /// NOTE: Even if there are no holons related via that relationship, an entry will be added to
    /// the relationship_map for that relationship (referencing a possibly empty HolonCollection).
    ///

    pub fn get_related_holons(
        &mut self,
        relationship_name: &RelationshipName,
    ) -> Result<Rc<HolonCollection>, HolonError> {
        // Check if the holon is accessible with the required access type
        self.is_accessible(AccessType::Read)?;
        debug!(
            "Entered get_related_holons for source holon({:?})-{:?}>",
            self.get_key(),
            relationship_name
        );

        // Load the relationship and get the count
        let _count = self.load_relationship(relationship_name)?;

        // Retrieve the collection for the given relationship name
        let collection =
            self.relationship_map
                .0
                .get(relationship_name)
                .ok_or(HolonError::HolonNotFound(format!(
                    "Even after load_relationships, no collection found for relationship: {:?}",
                    relationship_name
                )))?;

        // Return the collection wrapped in a Rc
        Ok(Rc::new(collection.clone()))
    }

    /// This method gets ALL holons related to this holon via ANY relationship this holon is
    /// EITHER the SOURCE_FOR or TARGET_OF. It returns a RelationshipMap containing
    /// one entry for every relationship that has related holons. NOTE: this means that the
    /// holon collection will have at least one member for every entry in the returned map.
    ///
    /// A side effect of this function is that this holon's cached `relationship_map` will be
    /// fully loaded.
    ///
    /// TODO: Reconsider the need for this function... it is potentially very expensive
    /// TODO: Conform to *at-most-once* semantics
    ///       Currently there is no way to tell whether a previous load_all has occurred
    ///

    pub fn get_all_related_holons(&mut self) -> Result<RelationshipMap, HolonError> {
        Err(HolonError::NotImplemented(
            "get_all_related_holons is not yet implemented".to_string(),
        ))

        // self.is_accessible(AccessType::Read)?;
        // // let relationship_map = self.relationship_map.clone();
        //
        // let mut result_map =
        //     self.load_all_related_holons.BTreeMap::new();
        //
        // if let Some(name) = relationship_name {
        //     // A specific relationship_name was provided, so get the related holons that are the
        //     // target of that specific relationship
        //
        //     result_map.insert(name, HolonCollection::new_existing());
        //
        //     let count = self.load_relationship(&name)?;
        //     if count.0 > 0 {
        //         // Some related holons were loaded, fetch them and add to result
        //         let collection_option = self.relationship_map.0.get(&name); // Dereference the name here
        //         return if let Some(collection) = collection_option {
        //             let mut map = BTreeMap::new();
        //             map.insert(name.clone(), collection.clone());
        //             Ok(RelationshipMap(map))
        //         } else {
        //             // No related holons, return
        //         }
        //
        //
        //         Ok(RelationshipMap(result_map))
        //     }
        // }
    }

    /// Returns the current state of the Holon.
    ///
    /// # Semantics
    /// The state indicates the lifecycle stage of the holon, such as whether it has been fetched
    /// from the persistent store, staged for changes, saved after committing changes, or abandoned.
    ///
    /// # Usage
    /// Use this method to inspect the current state of the holon. DO NOT use this method to
    /// make decisions about whether certain operations (e.g., reading, writing, committing) are
    /// permissible. Use `is_accessible()` for this purpose instead.
    pub fn get_state(&self) -> HolonState {
        self.state.clone()
    }

    pub fn into_node(self) -> HolonNode {
        HolonNode {
            property_map: self.property_map.clone(),
        }
    }

    pub fn is_accessible(&self, access_type: AccessType) -> Result<(), HolonError> {
        match self.state {
            HolonState::New => match access_type {
                AccessType::Read | AccessType::Write | AccessType::Abandon | AccessType::Commit => {
                    Ok(())
                }
            },
            HolonState::Fetched => match access_type {
                AccessType::Read | AccessType::Write => Ok(()), // Write access is ok for cached Holons
                AccessType::Abandon | AccessType::Commit => Err(HolonError::NotAccessible(
                    format!("{:?}", access_type),
                    format!("{:?}", self.state),
                )),
            },
            HolonState::Changed => match access_type {
                AccessType::Read | AccessType::Write | AccessType::Abandon | AccessType::Commit => {
                    Ok(())
                }
            },
            HolonState::Saved => match access_type {
                AccessType::Write | AccessType::Abandon => Err(HolonError::NotAccessible(
                    format!("{:?}", access_type),
                    format!("{:?}", self.state),
                )),
                AccessType::Read | AccessType::Commit => Ok(()),
            },
            HolonState::Abandoned => match access_type {
<<<<<<< HEAD
                AccessType::Write => Err(HolonError::NotAccessible(
                    format!("{:?}", access_type),
                    format!("{:?}", self.state),
                )),
                AccessType::Read | AccessType::Commit | AccessType::Abandon => Ok(()),
            },
=======
                AccessType::Read => Ok(()),
                AccessType::Write => {
                    Err(HolonError::NotAccessible(
                        format!("{:?}", access_type),
                        format!("{:?}", self.state)))
                }
                |
                AccessType::Commit |
                AccessType::Abandon => Ok(()),
            }

>>>>>>> bd305fe0
        }
    }

    // pub fn into_node(self) -> HolonNode {
    //     HolonNode {
    //         property_map: self.property_map.clone(),
    //         key,
    //         errors: self.errors.clone(),
    //     }
    // }

    /// Ensures that the holon's `relationship_map` includes an entry for the specified relationship
    /// and returns a count of the number of holons in the holon collection for the specified
    /// relationship.
    ///
    /// If the initial `get` on the relationship_map reveals there is not already an entry for the
    /// specified relationship_name, the behavior depends upon the state of the holon.
    ///
    /// For *staged* holons, an entry containing an empty HolonCollection is added to the
    /// holon's relationship_map and a count of 0 is returned.
    ///
    /// For *previously saved* holons, this function retrieves any related holons via their
    /// SmartLinks and adds an entry for the relationship to the holon's relationship map. That
    /// entry's  collection contains the retrieved holons (if any). The count of this collection
    /// is then returned.
    ///
    /// This method conforms to *at-most-once* semantics, by if the SmartLinks have already been
    /// retrieved for this relationship before retrieving them again.
    fn load_relationship(
        &mut self,
        relationship_name: &RelationshipName,
    ) -> Result<MapInteger, HolonError> {
        let relationship_entry_option = self.relationship_map.0.get(relationship_name);

        match relationship_entry_option {
            Some(collection) => Ok(collection.get_count()),
            None => {
                // No entry found for this relationship

                match self.get_state() {
                    HolonState::New => {
                        // Initialize a new holon_collection
                        let collection = HolonCollection::new_staged();

                        // Add an entry for this relationship to relationship_map
                        self.relationship_map
                            .0
                            .insert(relationship_name.clone(), collection.clone());
                        Ok(collection.get_count())
                    }
                    HolonState::Fetched | HolonState::Changed => {
                        // Initialize a new holon_collection
                        let mut collection = HolonCollection::new_existing();

                        // fetch the smartlinks for this relationship (if any)
                        let smartlinks =
                            get_relationship_links(self.get_id()?.0, relationship_name)?;

                        for smartlink in smartlinks {
                            let holon_reference = smartlink.to_holon_reference();
                            collection.add_reference_with_key(
                                smartlink.get_key().as_ref(),
                                &holon_reference,
                            )?;
                        }
                        // Add an entry for this relationship to relationship_map
                        let count = collection.get_count();
                        self.relationship_map
                            .0
                            .insert(relationship_name.clone(), collection);
                        Ok(count)
                    }

                    _ => Err(HolonError::NotAccessible(
                        format!("{:?}", AccessType::Read), // TODO: Consider adding `LoadLinks` AccessType
                        format!("{:?}", self.state),
                    )),
                }
            }
        }
    }

    /// Populates a full RelationshipMap by retrieving all SmartLinks for which this holon is the
    /// source. The map returned will ONLY contain entries for relationships that have at least
    /// one related holon (i.e., none of the holon collections returned via the result map will have
    /// zero members).

    pub fn load_all_relationships(
        &mut self,
        context: &HolonsContext,
    ) -> Result<RelationshipMap, HolonError> {
        let mut relationship_map: BTreeMap<RelationshipName, HolonCollection> = BTreeMap::new();

        let mut reference_map: BTreeMap<RelationshipName, Vec<HolonReference>> = BTreeMap::new();
        let smartlinks = get_all_relationship_links(self.get_id()?.0)?;
        debug!("Retrieved {:?} smartlinks", smartlinks.len());

        for smartlink in smartlinks {
            let reference = smartlink.to_holon_reference();

            // The following:
            // 1) adds an entry for relationship name if not already present (via `entry` API)
            // 2) adds a value (Vec<HolonReference>) for the entry, if not already present (`.or_insert_with`)
            // 3) pushes the new HolonReference into the vector -- without having to clone the vector

            reference_map
                .entry(smartlink.relationship_name)
                .or_insert_with(Vec::new)
                .push(reference);
        }

        // Now create the result

        for (map_name, holons) in reference_map {
            let mut collection = HolonCollection::new_existing();
            collection.add_references(context, holons)?;
            relationship_map.insert(map_name, collection);
        }

        Ok(RelationshipMap(relationship_map))
    }

    /// This private method is used to populate a holon's descriptor field by retrieving a
    /// reference to it from the holon's relationships. This function returns:
    /// `Ok(Some(HolonReference))` -- where HolonReference refers to the retrieved descriptor
    /// `Ok(None)` -- If the holon doesn't have a related descriptor.
    /// `Err<HolonError>` -- if any errors are encountered
    fn populate_descriptor(&mut self) -> Result<Option<HolonReference>, HolonError> {
        // Define the "DESCRIBED_BY" relationship key -- TODO: get this name as Enum variant
        let relationship_name = RelationshipName(MapString("DESCRIBED_BY".into()));

        // Attempt to load the relationship and get the count of related descriptors
        let descriptor_count = self.load_relationship(&relationship_name)?;

        match descriptor_count.0 {
            0 => Ok(None),
            1 => {
                if let Some(collection) = self
                    .relationship_map
                    .get_collection_for_relationship(&relationship_name)
                {
                    let descriptor = collection.get_by_index(0)?;
                    self.descriptor = Some(descriptor.clone());
                    Ok(Some(descriptor))
                } else {
                    // This case should be unreachable since descriptor_count.0 == 1
                    Err(HolonError::HolonNotFound(format!(
                        "Descriptor expected but not found for relationship: {:?}",
                        relationship_name
                    )))
                }
            }
            _ => Err(HolonError::IndexOutOfRange(
                "Expected only a single descriptor".to_string(),
            )),
        }
    }

    // /// This private method is used to populate a holon's descriptor field by retrieving a
    // /// reference to it from the holon's relationships. This function returns:
    // /// `Ok(Some(HolonReference))` -- where HolonReference refers to the retrieved descriptor
    // /// `Ok(None)` --If the holon doesn't have a related descriptor.
    // /// `Err<HolonError>` -- if any errors are encountered
    // fn populate_descriptor(&mut self) -> Result<Option<HolonReference>, HolonError> {
    //     // Define the "DESCRIBED_BY" relationship key -- TODO: get this name as Enum variant
    //     let relationship_name = RelationshipName(MapString("DESCRIBED_BY".into()));
    //
    //     let descriptor_count = self.load_relationship(&relationship_name)?;
    //
    //     if descriptor_count.0 == 1 {
    //         let collection_option =
    //             self.relationship_map.get_collection_for_relationship(&relationship_name);
    //         if let Some(collection) = collection_option {
    //             let descriptor = collection.get_by_index(0)?;
    //             self.descriptor = Some(descriptor.clone());
    //             Ok(Some(descriptor.clone()))
    //         }  else {
    //         if descriptor_count.0 == 0 {
    //             Ok(None)
    //         } else {
    //             Err(HolonError::IndexOutOfRange("Expected only a single descriptor".to_string()))
    //         }
    //
    //     }
    //
    // }

    /// try_from_node inflates a Holon from a HolonNode.
    /// Since Implemented here to avoid conflicts with hdk::core's implementation of TryFrom Trait
    pub fn try_from_node(holon_node_record: Record) -> Result<Holon, HolonError> {
        let holon_node = get_holon_node_from_record(holon_node_record.clone())?;

        let mut holon = Holon {
            state: HolonState::Fetched,
            validation_state: ValidationState::Validated,
            saved_node: Some(holon_node_record),
            predecessor: None,
            property_map: holon_node.property_map,
            relationship_map: RelationshipMap::new(),
            descriptor: None,
            errors: Vec::new(),
        };

        // TODO: Populate RelationshipMap from links

        // TODO: Populate Descriptor from links
        holon.populate_descriptor()?;

        // TODO: populate predecessor from link to previous record for this Holon

        // TODO: populate `key` from the property map once we have Descriptors/Constraints available

        Ok(holon)
    }
    // NOTE: this function doesn't check if supplied PropertyName is a valid property
    // for the self holon. It probably needs to be possible to suspend
    // this checking while the type system is being bootstrapped, since the descriptors
    // required by the validation may not yet exist.
    // TODO: Add conditional validation checking when adding properties
    // TODO: add error checking and HolonError result
    // Possible Errors: Unrecognized Property Name
    pub fn with_property_value(
        &mut self,
        property: PropertyName,
        value: BaseValue,
    ) -> Result<&mut Self, HolonError> {
        self.is_accessible(AccessType::Write)?;
        self.property_map.insert(property, value);
        match self.state {
            HolonState::Fetched => {
                self.state = HolonState::Changed;
            }
            _ => {}
        }
        Ok(self)
    }
}<|MERGE_RESOLUTION|>--- conflicted
+++ resolved
@@ -510,26 +510,13 @@
                 AccessType::Read | AccessType::Commit => Ok(()),
             },
             HolonState::Abandoned => match access_type {
-<<<<<<< HEAD
                 AccessType::Write => Err(HolonError::NotAccessible(
                     format!("{:?}", access_type),
                     format!("{:?}", self.state),
                 )),
                 AccessType::Read | AccessType::Commit | AccessType::Abandon => Ok(()),
             },
-=======
-                AccessType::Read => Ok(()),
-                AccessType::Write => {
-                    Err(HolonError::NotAccessible(
-                        format!("{:?}", access_type),
-                        format!("{:?}", self.state)))
-                }
-                |
-                AccessType::Commit |
-                AccessType::Abandon => Ok(()),
-            }
-
->>>>>>> bd305fe0
+
         }
     }
 
