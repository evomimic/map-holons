use hdi::prelude::*;
use hdk::prelude::*;
use holons_integrity::LinkTypes;
use holons_integrity::*;
<<<<<<< HEAD
use shared_types_holon::{
    BaseValue, HolonId, LocalId, MapString, PropertyMap, PropertyName, PropertyValue,
};
=======
use shared_types_holon::{BaseValue, ExternalId, HolonId, HolonSpaceId, LocalId, MapString, PropertyMap, PropertyName};

>>>>>>> 5a8b416c
use std::{collections::BTreeMap, str};

use crate::helpers::get_key_from_property_map;
use crate::holon_reference::HolonReference;
use crate::smart_reference::SmartReference;
use crate::{holon_error::HolonError, relationship::RelationshipName};

// const fn smartlink_tag_header_length() -> usize {
//     // leaving this nomenclature for now
//     SMARTLINK_HEADER_BYTES.len()
// }

#[derive(Serialize, Deserialize, Debug)]
pub struct SmartLink {
    pub from_address: LocalId,
    pub to_address: HolonId, // NOTE: this could be an External HolonId
    pub relationship_name: RelationshipName, // temporarily using RelationshipName as descriptor
    pub smart_property_values: Option<PropertyMap>,
}

#[derive(Serialize, Deserialize, Debug, Clone, Default)]
struct LinkTagObject {
    pub relationship_name: String,
    pub proxy_id: Option<HolonSpaceId>,
    pub smart_property_values: Option<PropertyMap>,
}

impl SmartLink {
    /// The implementation of this function currently relies on a "key" property being stored
    /// in the property_map. The intended design is to derive the key from the HolonDescriptor's
    /// KEY_PROPERTIES relationship. However, the current parameters to this function are not
    /// sufficient to do this.
    /// TODO: update this function to align with described key property list design
    pub fn get_key(&self) -> Option<MapString> {
        if let Some(ref map) = self.smart_property_values {
            get_key_from_property_map(map)
        } else {
            None
        }
    }
    pub fn to_holon_reference(&self) -> HolonReference {
        let smart_reference =
            SmartReference::new(self.to_address.clone(), self.smart_property_values.clone());
        HolonReference::Smart(smart_reference)
    }
}

// UTILITY FUNCTIONS //

/// Gets all SmartLinks across all relationships from the given source
pub fn get_all_relationship_links(local_source_id: LocalId) -> Result<Vec<SmartLink>, HolonError> {
    //let link_tag_filter: Option<LinkTag> = None;

    let mut smartlinks: Vec<SmartLink> = Vec::new();

    let links = get_links(
        GetLinksInputBuilder::try_new(local_source_id.0.clone(), LinkTypes::SmartLink)?.build(),
    )
    .map_err(|e| HolonError::from(e))?;
<<<<<<< HEAD
    debug!("Got {:?} links", links.len());
=======
>>>>>>> 5a8b416c

    for link in links {
        let smartlink = get_smartlink_from_link(local_source_id.0.clone(), link)?;
        smartlinks.push(smartlink);
    }

    Ok(smartlinks)
}

/// Gets links for a specific relationship from this source
pub fn get_relationship_links(
    source_action_hash: ActionHash,
    relationship_name: &RelationshipName,
    // proxy_id: Option<HolonSpaceId>,
) -> Result<Vec<SmartLink>, HolonError> {
    debug!(
        "Entered get_relationship_links for: {:?}",
        relationship_name.0.to_string()
    );
    // Use the relationship_name reference to encode the link tag
    let link_tag_filter: LinkTag = encode_link_tag_prolog(relationship_name)?;

    debug!(
        "getting links for link_tag_filter: {:?}",
        link_tag_filter.clone()
    );

    let mut smartlinks: Vec<SmartLink> = Vec::new();

    // Retrieve links using the specified link tag filter
    let links = get_links(
        GetLinksInputBuilder::try_new(source_action_hash.clone(), LinkTypes::SmartLink)?
            .tag_prefix(link_tag_filter)
            .build(),
    )
    .map_err(|e| HolonError::from(e))?;

<<<<<<< HEAD
    debug!("Got {:?} # links", links.len());
=======
    debug!("got {:?} links", links.len());
>>>>>>> 5a8b416c
    // Process each link to convert it into a SmartLink
    for link in links {
        let smartlink = get_smartlink_from_link(source_action_hash.clone(), link)?;
        debug!("Got SmartLink {:?}", smartlink);
        smartlinks.push(smartlink);
    }

    Ok(smartlinks)
}
/// Converts a Holochain Link into a SmartLink
fn get_smartlink_from_link(
    source_local_hash: ActionHash,
    link: Link,
) -> Result<SmartLink, HolonError> {
    let local_target = link
        .target
        .into_action_hash()
        .ok_or(wasm_error!(WasmErrorInner::Guest(String::from(
            "No action hash associated with link"
        ))))?;

    let link_tag_obj = decode_link_tag(link.tag.clone())?;

    let to_address = match link_tag_obj.proxy_id {
        Some(proxy_id) => HolonId::External(ExternalId {
            space_id: proxy_id,
            local_id: LocalId(local_target),
        }),
        None => HolonId::Local(LocalId(local_target)),
    };

    let smartlink = SmartLink {
        from_address: LocalId(source_local_hash.clone()),
        to_address,
        relationship_name: RelationshipName(MapString(link_tag_obj.relationship_name)),
        smart_property_values: link_tag_obj.smart_property_values,
    };

    Ok(smartlink)
}

<<<<<<< HEAD
pub fn save_smartlink(smartlink: SmartLink) -> Result<(), HolonError> {
    // TODO: convert proxy_id to string

    // TODO: populate from property_map Null-separated property values (serialized into a String) for each of the properties listed in the access path

    let link_tag = encode_link_tag(
        smartlink.relationship_name.clone(),
        smartlink.smart_property_values,
    )?;
    warn!(
        "saving smartlink... for relationship: {:?}",
        smartlink.relationship_name.clone()
    );
    create_link(
        smartlink.from_address.clone().0,
        smartlink.to_address.local_id().clone().0,
=======
pub fn save_smartlink(input: SmartLink) -> Result<(), HolonError> {
    // TODO: populate from property_map Null-separated property values (serialized into a String) for each of the properties listed in the access path

    let link_tag = encode_link_tag(
        &input.relationship_name,
        input.to_address.clone(),
        input.smart_property_values,
    )?;
    create_link(
        input.from_address.0.clone(),
        input.to_address.local_id().0.clone(),
>>>>>>> 5a8b416c
        LinkTypes::SmartLink,
        link_tag,
    )?;

    Ok(())
    // }
    //
    //     match input.to_address.clone() {
    //         HolonId::External(external_id) => {
    //             let link_tag = encode_link_tag(
    //                 input.relationship_name.clone(),
    //                 Some(external_id.space_id),
    //                 input.smart_property_values,
    //             )?;
    //
    //             create_link(
    //                 input.from_address.0.clone(),
    //                 input.to_address.local_id().0.clone(),
    //                 LinkTypes::SmartLink,
    //                 link_tag,
    //             )?;
    //
    //             Ok(())
    //         }
    //         HolonId::Local(_local_id) => {
    //             let link_tag = encode_link_tag(
    //                 input.relationship_name.clone(),
    //                 None,
    //                 input.smart_property_values,
    //             )?;
    //
    //             create_link(
    //                 input.from_address.0.clone(),
    //                 input.to_address.local_id().0.clone(),
    //                 LinkTypes::SmartLink,
    //                 link_tag,
    //             )?;
    //
    //             Ok(())
    //         }
    //     }
}

// HELPER FUNCTIONS //

fn decode_link_tag(link_tag: LinkTag) -> Result<LinkTagObject, HolonError> {
    let mut link_tag_object = LinkTagObject::default();
    let bytes = link_tag.into_inner();
    let mut cursor = &bytes[..];

    // Confirm link_tag represents a SmartLink & remove header bytes
    if cursor.starts_with(&SMARTLINK_HEADER_BYTES) {
        cursor = &cursor[SMARTLINK_HEADER_BYTES.len()..];
    } else {
        return Err(HolonError::InvalidParameter(
            "Invalid LinkTag: Missing header bytes".to_string(),
        ));
    }

    let name_end_option = cursor
        .iter()
        .position(|&b| b == RELATIONSHIP_NAME_SEPARATOR.as_bytes()[0]);
    // let name_end_option = cursor
    //     .windows(PROLOG_SEPARATOR.len())
    //     .position(|window| window == PROLOG_SEPARATOR);

    if let Some(name_end) = name_end_option {
        let relationship_name = str::from_utf8(&cursor[..name_end]).map_err(|_| {
            HolonError::Utf8Conversion(
                "LinkTag relationship_name bytes".to_string(),
                "relationship_name str".to_string(),
            )
        })?;
        link_tag_object.relationship_name = relationship_name.to_string();
        debug!("DECODED relationship_name: {:#?}", relationship_name);

        cursor = &cursor[name_end + RELATIONSHIP_NAME_SEPARATOR.len()..];
        // Confirm PROLOG_SEPARATOR reached
        if cursor.starts_with(&PROLOG_SEPARATOR) {
            cursor = &cursor[PROLOG_SEPARATOR.len()..];
        } else {
            return Err(HolonError::InvalidParameter(
                "Invalid LinkTag: Missing PROLOG_SEPARATOR bytes".to_string(),
            ));
        }
    } else {
        return Err(HolonError::InvalidParameter(
            "Invalid LinkTag: Missing RELATIONSHIP_NAME_SEPARATOR bytes".to_string(),
        ));
    }
    if cursor.starts_with(&EXTERNAL_REFERENCE_TYPE) {
        cursor = &cursor[EXTERNAL_REFERENCE_TYPE.len()..];

        let proxy_id_end_option = cursor
            .iter()
            .position(|&b| b == PROXY_ID_SEPARATOR.as_bytes()[0]);

        if let Some(proxy_id_end) = proxy_id_end_option {
            link_tag_object.proxy_id = Some(HolonSpaceId(
                ActionHash::from_raw_39(cursor[..proxy_id_end].to_vec()).map_err(|_| {
                    HolonError::HashConversion(
                        "LinkTag proxy_id bytes".to_string(),
                        "ActionHash".to_string(),
                    )
                })?,
            ));
            debug!("DECODED proxy_id: {:#?}", link_tag_object.proxy_id.clone());
            cursor = &cursor[proxy_id_end + UNICODE_NUL_STR.len()..];
        } else {
            return Err(HolonError::InvalidParameter(
                "Invalid LinkTag: Missing PROXY_ID_SEPARATOR bytes".to_string(),
            ));
        }
    } else {
        if cursor.starts_with(&LOCAL_REFERENCE_TYPE) {
            cursor = &cursor[LOCAL_REFERENCE_TYPE.len()..];
        } else {
            return Err(HolonError::InvalidParameter(
                "Invalid LinkTag: Missing REFERENCE_TYPE bytes".to_string(),
            ));
        }
    }

    // property values //

    // TODO: identify property_value as BaseValue type
    //
    // assuming always String for now

    let mut property_map: PropertyMap = BTreeMap::new();

    // Iterate over each PropertyName and Value pair, adding them to the property_map
    while !cursor.is_empty() {
        if cursor.starts_with(&PROPERTY_NAME_SEPARATOR) {
            cursor = &cursor[PROPERTY_NAME_SEPARATOR.len()..];
        } else {
            break;
        }

        let property_name_end_option = cursor
            .iter()
            .position(|&b| b == UNICODE_NUL_STR.as_bytes()[0]);

        if let Some(property_name_end) = property_name_end_option {
            let property_name = str::from_utf8(&cursor[..property_name_end]).map_err(|_| {
                HolonError::Utf8Conversion(
                    "LinkTag bytes".to_string(),
                    "property_name str".to_string(),
                )
            })?;
            debug!("property_name: {:#?}", property_name);
            cursor = &cursor[property_name_end + UNICODE_NUL_STR.len()..];

            if cursor.starts_with(&PROPERTY_VALUE_SEPARATOR) {
                cursor = &cursor[PROPERTY_VALUE_SEPARATOR.len()..];
            } else {
                return Err(HolonError::InvalidParameter(
                    format!("Invalid LinkTag: No PROPERTY_VALUE_SEPARATOR found, missing value for property_name: {:?}", property_name)
                ));
            }

            let property_value_end_option = cursor
                .iter()
                .position(|&b| b == UNICODE_NUL_STR.as_bytes()[0]);

            if let Some(property_value_end) = property_value_end_option {
                let property_value =
                    str::from_utf8(&cursor[..property_value_end]).map_err(|_| {
                        HolonError::Utf8Conversion(
                            "LinkTag bytes".to_string(),
                            "property_value str".to_string(),
                        )
                    })?;
                debug!("property_value: {:#?}", property_value);
                cursor = &cursor[property_value_end + UNICODE_NUL_STR.len()..];

                property_map.insert(
                    PropertyName(MapString(property_name.to_string())),
                    BaseValue::StringValue(MapString(property_value.to_string())),
                );
            }
        }
    }
    if property_map.is_empty() {
        link_tag_object.smart_property_values = None
    } else {
        link_tag_object.smart_property_values = Some(property_map);
    }
    debug!(
        "DECODED {:#?}",
        link_tag_object.smart_property_values.clone()
    );

    Ok(link_tag_object)
}

fn encode_link_tag(
    relationship_name: &RelationshipName,
    to_address: HolonId,
    property_values: Option<PropertyMap>,
) -> Result<LinkTag, HolonError> {
    debug!("ENCODING LinkTag for {:?} relationship", relationship_name);
    let mut bytes = encode_link_tag_prolog(relationship_name)?.into_inner();

    if let HolonId::External(external_id) = to_address {
        bytes.extend_from_slice(&EXTERNAL_REFERENCE_TYPE);
        bytes.extend_from_slice(&external_id.space_id.0.into_inner());
        bytes.extend_from_slice(UNICODE_NUL_STR.as_bytes());
    } else {
        bytes.extend_from_slice(&LOCAL_REFERENCE_TYPE);
    }

    if let Some(property_map) = &property_values {
        for (property, value) in property_map {
            bytes.extend_from_slice(&PROPERTY_NAME_SEPARATOR);
            bytes.extend_from_slice(property.0 .0.as_bytes());
            bytes.extend_from_slice(&UNICODE_NUL_STR.as_bytes());
            bytes.extend_from_slice(&PROPERTY_VALUE_SEPARATOR);
            bytes.extend_from_slice(&value.into_bytes().0);
            bytes.extend_from_slice(&UNICODE_NUL_STR.as_bytes());
        }
    }

    Ok(LinkTag(bytes))
}
fn encode_link_tag_prolog(relationship_name: &RelationshipName) -> Result<LinkTag, HolonError> {
    let name = &relationship_name.0 .0;

    debug!("ENCODING LinkTag Filter for {:?} relationship", name);

    let mut bytes: Vec<u8> = vec![];

    bytes.extend_from_slice(&SMARTLINK_HEADER_BYTES);

    bytes.extend_from_slice(name.as_bytes());

    bytes.extend_from_slice(&UNICODE_NUL_STR.as_bytes()); // therefore remove this in the future
    bytes.extend_from_slice(&PROLOG_SEPARATOR);

    Ok(LinkTag(bytes))
}

// fn convert_link_type(link_type: LinkTypes) -> ScopedLinkType {
//     match link_type {
//         LinkTypes::SmartLink => ScopedLinkType::SmartLink,
//         // Add other mappings if needed
//         LinkTypes::HolonNodeUpdates => ScopedLinkType::HolonNodeUpdates,
//         LinkTypes::AllHolonNodes => ScopedLinkType::AllHolonNodes,
//     }
// }

// #[hdk_extern]
// pub fn add_smartlink(input: SmartLink) -> ExternResult<()> {
//     let link_tag = encode_link_tag(input.relationship_name, input.smart_property_values);
//     debug!("added SmartLink with link_tag: {:?}", link_tag.clone());
//     create_link(
//         input.from_address.0.clone(),
//         input.to_address.0.clone(),
//         LinkTypes::SmartLink,
//         link_tag,
//     )?;
//     Ok(())
// }
// #[hdk_extern]
// pub fn get_smartlinks_for_holon_node(holon_node_hash: ActionHash) -> ExternResult<Vec<Record>> {
//     let links = get_links(holon_node_hash, LinkTypes::SmartLink, None)?;
//     let get_input: Vec<GetInput> = links
//         .into_iter()
//         .map(|link| GetInput::new(link.target.try_into().unwrap(), GetOptions::default()))
//         .collect();
//     let records: Vec<Record> = HDK
//         .with(|hdk| hdk.borrow().get(get_input))?
//         .into_iter()
//         .filter_map(|r| r)
//         .collect();
//     Ok(records)
// }
// #[derive(Serialize, Deserialize, Debug)]
// pub struct RemoveSmartLinkInput {
//     pub base_holon_node_hash: ActionHash,
//     pub target_holon_node_hash: ActionHash,
// }
// #[hdk_extern]
// pub fn remove_smartlink(input: RemoveSmartLinkInput) -> ExternResult<()> {
//     let links = get_links(
//         input.base_holon_node_hash.clone(),
//         LinkTypes::SmartLink,
//         None,
//     )?;
//     for link in links {
//         if link
//             .target
//             .into_action_hash()
//             .unwrap()
//             .eq(&input.target_holon_node_hash)
//         {
//             delete_link(link.create_link_hash)?;
//         }
//     }
//     Ok(())
// }

// UNIT TESTS //

#[cfg(test)]
mod tests {

    use super::*;

    #[test]
    fn test_encode_and_decode_link_tag() {
        let space_id = HolonSpaceId(
            ActionHash::try_from("uhCkkRCrWQQJ95dvwNDgGeRHwJQVjcrvKrmuDf6T0iylizE2gWyHC").unwrap(),
        );
        let local_id = LocalId(
            ActionHash::try_from("uhCkkLQ8hxxrt27W8TtkpcX1XAqbUyfD5_Rv5Us0X_-YeCT6RtMxU").unwrap(),
        );

        let holon_id = HolonId::External(ExternalId {
            space_id: space_id.clone(),
            local_id,
        });

        let relationship_name = RelationshipName(MapString("ex_relationship_name".to_string()));
        let mut property_values: PropertyMap = BTreeMap::new();
        let name_1 = PropertyName(MapString("ex_name_1".to_string()));
        let value_1 = BaseValue::StringValue(MapString("ex_value_1".to_string()));
        property_values.insert(name_1, value_1);
        let name_2 = PropertyName(MapString("ex_name_2".to_string()));
        let value_2 = BaseValue::StringValue(MapString("ex_value_2".to_string()));
        property_values.insert(name_2, value_2);
        let name_3 = PropertyName(MapString("ex_name_3".to_string()));
        let value_3 = BaseValue::StringValue(MapString("ex_value_3".to_string()));
        property_values.insert(name_3, value_3);

        let encoded_link_tag =
            encode_link_tag(&relationship_name, holon_id, Some(property_values.clone())).unwrap();

        let decoded_link_tag_object = decode_link_tag(encoded_link_tag.clone()).unwrap();

        assert_eq!(
            relationship_name.0 .0,
            decoded_link_tag_object.relationship_name
        );
        assert_eq!(Some(space_id), decoded_link_tag_object.proxy_id);
        assert!(decoded_link_tag_object.smart_property_values.is_some());
        assert_eq!(
            Some(property_values),
            decoded_link_tag_object.smart_property_values
        );
    }
}<|MERGE_RESOLUTION|>--- conflicted
+++ resolved
@@ -2,14 +2,8 @@
 use hdk::prelude::*;
 use holons_integrity::LinkTypes;
 use holons_integrity::*;
-<<<<<<< HEAD
-use shared_types_holon::{
-    BaseValue, HolonId, LocalId, MapString, PropertyMap, PropertyName, PropertyValue,
-};
-=======
 use shared_types_holon::{BaseValue, ExternalId, HolonId, HolonSpaceId, LocalId, MapString, PropertyMap, PropertyName};
 
->>>>>>> 5a8b416c
 use std::{collections::BTreeMap, str};
 
 use crate::helpers::get_key_from_property_map;
@@ -69,10 +63,7 @@
         GetLinksInputBuilder::try_new(local_source_id.0.clone(), LinkTypes::SmartLink)?.build(),
     )
     .map_err(|e| HolonError::from(e))?;
-<<<<<<< HEAD
     debug!("Got {:?} links", links.len());
-=======
->>>>>>> 5a8b416c
 
     for link in links {
         let smartlink = get_smartlink_from_link(local_source_id.0.clone(), link)?;
@@ -110,11 +101,7 @@
     )
     .map_err(|e| HolonError::from(e))?;
 
-<<<<<<< HEAD
     debug!("Got {:?} # links", links.len());
-=======
-    debug!("got {:?} links", links.len());
->>>>>>> 5a8b416c
     // Process each link to convert it into a SmartLink
     for link in links {
         let smartlink = get_smartlink_from_link(source_action_hash.clone(), link)?;
@@ -156,7 +143,6 @@
     Ok(smartlink)
 }
 
-<<<<<<< HEAD
 pub fn save_smartlink(smartlink: SmartLink) -> Result<(), HolonError> {
     // TODO: convert proxy_id to string
 
@@ -173,19 +159,6 @@
     create_link(
         smartlink.from_address.clone().0,
         smartlink.to_address.local_id().clone().0,
-=======
-pub fn save_smartlink(input: SmartLink) -> Result<(), HolonError> {
-    // TODO: populate from property_map Null-separated property values (serialized into a String) for each of the properties listed in the access path
-
-    let link_tag = encode_link_tag(
-        &input.relationship_name,
-        input.to_address.clone(),
-        input.smart_property_values,
-    )?;
-    create_link(
-        input.from_address.0.clone(),
-        input.to_address.local_id().0.clone(),
->>>>>>> 5a8b416c
         LinkTypes::SmartLink,
         link_tag,
     )?;
