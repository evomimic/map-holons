use hdk::prelude::*;
use std::rc::Rc;

use shared_types_holon::{HolonId, MapString, PropertyName, PropertyValue};

use crate::context::HolonsContext;
use crate::holon::{AccessType, EssentialHolonContent};
use crate::holon_collection::HolonCollection;
use crate::holon_error::HolonError;
use crate::relationship::{RelationshipMap, RelationshipName};
use crate::smart_reference::SmartReference;
use crate::staged_reference::StagedReference;

// If I can operate directly on HolonReferences as if they were Holons, I don't need this Trait
// pub trait HolonReferenceFns {
//     fn get_rc_holon(&self) -> Result<Rc<RefCell<Holon>>, HolonError>;
// }

#[derive(Serialize, Deserialize, Debug, Clone, PartialEq, Eq)]
/// HolonReference provides a general way to access Holons without having to know whether they are in a read-only
/// state (and therefore owned by the CacheManager) or being staged for creation/update (and therefore owned by the
/// CommitManager).
///
/// HolonReference also hides whether the referenced holon is in the local space or an external space
pub enum HolonReference {
    Staged(StagedReference),
    Smart(SmartReference),
}

pub trait HolonGettable {
    fn get_property_value(
        &self,
        context: &HolonsContext,
        property_name: &PropertyName,
    ) -> Result<PropertyValue, HolonError>;

    /// This function returns the primary key value for the holon or None if there is no key value
    /// for this holon (NOTE: Not all holon types have defined keys.)
    /// If the holon has a key, but it cannot be returned as a MapString, this function
    /// returns a HolonError::UnexpectedValueType.
    fn get_key(&self, context: &HolonsContext) -> Result<Option<MapString>, HolonError>;

    // fn query_relationship(&self, context: HolonsContext, relationship_name: RelationshipName, query_spec: Option<QuerySpec>-> SmartCollection;

    /// In this method, &self is either a HolonReference, StagedReference, SmartReference or Holon that represents the source holon,
    /// whose related holons are being requested. relationship_name, if provided, indicates the name of the relationship being navigated.
    /// In the future, this parameter will be replaced with an optional reference to the RelationshipDescriptor for this relationship.
    /// If None, then all holons related to the source holon across all of its relationships are retrieved.
    /// This method populates the cached source holon's HolonCollection for the specified relationship if one is provided.
    /// If relationship_name is None, the source holon's HolonCollections are populated for all relationships that have related holons.
    fn get_related_holons(
        &self,
        context: &HolonsContext,
        relationship_name: &RelationshipName,
    ) -> Result<Rc<HolonCollection>, HolonError>;
}

impl HolonGettable for HolonReference {
    fn get_property_value(
        &self,
        context: &HolonsContext,
        property_name: &PropertyName,
    ) -> Result<PropertyValue, HolonError> {
        match self {
            HolonReference::Smart(smart_reference) => {
                smart_reference.get_property_value(context, property_name)
            }
            HolonReference::Staged(staged_reference) => {
                staged_reference.get_property_value(context, property_name)
            }
        }
    }

    fn get_key(&self, context: &HolonsContext) -> Result<Option<MapString>, HolonError> {
        match self {
            HolonReference::Smart(smart_reference) => smart_reference.get_key(context),
            HolonReference::Staged(staged_reference) => staged_reference.get_key(context),
        }
    }

    fn get_related_holons(
        &self,
        context: &HolonsContext,
        relationship_name: &RelationshipName,
    ) -> Result<Rc<HolonCollection>, HolonError> {
        match self {
            HolonReference::Smart(reference) => {
                reference.get_related_holons(context, relationship_name)
            }
            HolonReference::Staged(reference) => {
                reference.get_related_holons(context, relationship_name)
            }
        }
    }
}

/// Stages a new Holon by cloning an existing Holon from its HolonReference, without retaining lineage to the Holon its cloned from.
impl HolonReference {
    pub fn stage_new_from_clone(
        &self,
        context: &HolonsContext,
    ) -> Result<StagedReference, HolonError> {
        let cloned_holon = match self {
            HolonReference::Staged(staged_reference) => {
                // Get a clone from the rc_holon in the commit_manager
                staged_reference.stage_new_from_clone(context)?
            }
            HolonReference::Smart(smart_reference) => {
                // Get a clone from the rc_holon in the cache_manager
                smart_reference.stage_new_from_clone(context)?
            }
        };

        let cloned_staged_reference = {
            // Mutably borrow the commit_manager
            let mut commit_manager = match context.commit_manager.try_borrow_mut() {
                Ok(commit_manager) => commit_manager,
                Err(borrow_error) => {
                    error!(
                        "Failed to borrow commit_manager mutably: {:?}",
                        borrow_error
                    );
                    return Err(HolonError::FailedToBorrow(format!("{:?}", borrow_error)));
                }
            };

            // Stage the clone
            commit_manager.stage_new_holon(cloned_holon)?
        };

        // Reset the PREDECESSOR to None
        cloned_staged_reference.with_predecessor(context, None)?;

        Ok(cloned_staged_reference)
    }

    pub fn clone_reference(&self) -> HolonReference {
        match self {
            HolonReference::Smart(smart_reference) => {
                HolonReference::Smart(smart_reference.clone_reference())
            }
            HolonReference::Staged(staged_reference) => {
                HolonReference::Staged(staged_reference.clone_reference())
            }
        }
    }

    pub fn essential_content(
        &self,
        context: &HolonsContext,
    ) -> Result<EssentialHolonContent, HolonError> {
        match self {
            HolonReference::Smart(smart_reference) => smart_reference.essential_content(context),
            HolonReference::Staged(staged_reference) => staged_reference.essential_content(context),
        }
    }

    pub fn get_descriptor(
        &self,
        context: &HolonsContext,
    ) -> Result<Option<HolonReference>, HolonError> {
        match self {
            HolonReference::Smart(smart_reference) => {
                let relationship_name = RelationshipName(MapString("DESCRIBED_BY".to_string()));
                // let relationship_name = CoreSchemaRelationshipTypeName::DescribedBy.to_string();
                let collection = smart_reference.get_related_holons(context, &relationship_name)?;
                collection.is_accessible(AccessType::Read)?;
                let members = collection.get_members();
                if members.len() > 1 {
                    return Err(HolonError::Misc(format!(
                        "get_related_holons for DESCRIBED_BY returned multiple members: {:#?}",
                        members
                    )));
                }
                if members.is_empty() {
                    Ok(None)
                } else {
                    Ok(Some(members[0].clone()))
                }
            }
            HolonReference::Staged(staged_reference) => {
                let relationship_name = RelationshipName(MapString("DESCRIBED_BY".to_string()));
                // let relationship_name = CoreSchemaRelationshipTypeName::DescribedBy.to_string();
                let collection =
                    staged_reference.get_related_holons(context, &relationship_name)?;
                collection.is_accessible(AccessType::Read)?;
                let members = collection.get_members();
                if members.len() > 1 {
                    return Err(HolonError::Misc(format!(
                        "get_related_holons for DESCRIBED_BY returned multiple members: {:#?}",
                        members
                    )));
                }
                if members.is_empty() {
                    Ok(None)
                } else {
                    Ok(Some(members[0].clone()))
                }
            }
        }
    }

    pub fn get_holon_id(&self) -> Result<HolonId, HolonError> {
        match self {
            HolonReference::Smart(smart_reference) => smart_reference.get_id(),
<<<<<<< HEAD
            HolonReference::Staged(staged_reference) => staged_reference.get_id(context),
        }
    }

    pub fn get_predecessor(
        &self,
        context: &HolonsContext,
    ) -> Result<Option<HolonReference>, HolonError> {
        match self {
            HolonReference::Smart(smart_reference) => smart_reference.get_predecessor(context),
            HolonReference::Staged(staged_reference) => staged_reference.get_predecessor(context),
        }
    }

    pub fn get_relationship_map(
        &mut self,
        context: &HolonsContext,
    ) -> Result<RelationshipMap, HolonError> {
        match self {
            HolonReference::Smart(smart_reference) => smart_reference.get_relationship_map(context),
            HolonReference::Staged(staged_reference) => {
                staged_reference.get_relationship_map(context)
            }
        }
    }

    fn is_accessible(
        &self,
        context: &HolonsContext,
        access_type: AccessType,
    ) -> Result<(), HolonError> {
        match self {
            HolonReference::Smart(smart_reference) => {
                smart_reference.is_accessible(context, access_type)
            }
            HolonReference::Staged(staged_reference) => {
                staged_reference.is_accessible(context, access_type)
            }
=======
            HolonReference::Staged(_staged_reference) =>
                Err(HolonError::HolonNotFound("HolonId not yet assigned for Staged Holons".to_string()))
>>>>>>> 5a8b416c
        }
    }

    // /// Commit on HolonReference persists the reference as a SmartLink for the specified
    // /// relationship and source_id
    // /// This function assumes all StagedHolons have been committed before ANY relationships. Thus,
    // /// it should be possible to get the target HolonId (i.e., to_address) from EITHER
    // /// a SmartReference or StagedReference variant.
    //
    // pub fn commit_smartlink(
    //     &self,
    //     context: &HolonsContext,
    //     source_id: HolonId,
    //     relationship_name: RelationshipName,
    // ) -> Result<(), HolonError> {
    //     debug!("Entered HolonReference::commit_smartlink");
    //     let target_id = match self {
    //         HolonReference::Smart(smart_reference) => {
    //             Ok(smart_reference.holon_id.clone())
    //         }
    //         HolonReference::Staged(staged_ref) => {
    //             debug!("Attempting to borrow commit_manager");
    //             let commit_manager = context.commit_manager.borrow();
    //             let holon = commit_manager.get_holon(staged_ref)?;
    //             debug!("Attempting to get holon_id from staged reference's holon");
    //             holon.get_id().clone()
    //         }
    //     };
    //     debug!("Got target_id {:?}",target_id.clone());
    //
    //     if let Ok(to_address) = target_id {
    //         let input = SmartLinkInput {
    //             from_address: source_id,
    //             to_address,
    //             relationship_descriptor: relationship_name,
    //         };
    //         create_smart_link(input)
    //     } else {
    //         Err(HolonError::CommitFailure("Unable to get holon_id from HolonReference".to_string()))
    //     }
    // }
}<|MERGE_RESOLUTION|>--- conflicted
+++ resolved
@@ -200,10 +200,9 @@
         }
     }
 
-    pub fn get_holon_id(&self) -> Result<HolonId, HolonError> {
+    pub fn get_holon_id(&self, context: &HolonsContext) -> Result<HolonId, HolonError> {
         match self {
             HolonReference::Smart(smart_reference) => smart_reference.get_id(),
-<<<<<<< HEAD
             HolonReference::Staged(staged_reference) => staged_reference.get_id(context),
         }
     }
@@ -235,17 +234,19 @@
         context: &HolonsContext,
         access_type: AccessType,
     ) -> Result<(), HolonError> {
-        match self {
-            HolonReference::Smart(smart_reference) => {
-                smart_reference.is_accessible(context, access_type)
-            }
-            HolonReference::Staged(staged_reference) => {
-                staged_reference.is_accessible(context, access_type)
-            }
-=======
+        HolonReference::Smart(smart_reference) => {
+            smart_reference.is_accessible(context, access_type)
+        }
+        HolonReference::Staged(staged_reference) => {
+            staged_reference.is_accessible(context, access_type)
+        }
+    }
+    pub fn get_holon_id(&self) -> Result<HolonId, HolonError> {
+        match self {
+
+            HolonReference::Smart(smart_reference) => smart_reference.get_id(),
             HolonReference::Staged(_staged_reference) =>
                 Err(HolonError::HolonNotFound("HolonId not yet assigned for Staged Holons".to_string()))
->>>>>>> 5a8b416c
         }
     }
 
