use std::fmt;
use std::rc::Rc;
use hdk::prelude::*;

use shared_types_holon::{HolonId, MapString, PropertyName, PropertyValue};

use crate::context::HolonsContext;
use crate::holon_collection::HolonCollection;
use crate::holon_error::HolonError;
use crate::relationship::{RelationshipMap, RelationshipName};
use crate::smart_reference::SmartReference;
use crate::staged_reference::StagedReference;

// If I can operate directly on HolonReferences as if they were Holons, I don't need this Trait
// pub trait HolonReferenceFns {
//     fn get_rc_holon(&self) -> Result<Rc<RefCell<Holon>>, HolonError>;
// }

#[derive(Serialize, Deserialize, Debug, Clone, PartialEq, Eq, PartialOrd, Ord)]
/// HolonReference provides a general way to access Holons without having to know whether they are in a read-only
/// state (and therefore owned by the CacheManager) or being staged for creation/update (and therefore owned by the
/// CommitManager).
///
/// HolonReference also hides whether the referenced holon is in the local space or an external space
pub enum HolonReference {
    Staged(StagedReference),
    Smart(SmartReference),
}

impl fmt::Display for HolonReference {
    fn fmt(&self, f: &mut fmt::Formatter<'_>) -> fmt::Result {
        match self {
            HolonReference::Staged(staged_ref) => {
                write!(f, "Staged({})", staged_ref.holon_index)
            }
            HolonReference::Smart(smart_ref) => {
                write!(f, "Smart({})", smart_ref.get_holon_id_no_context())
            }
        }
    }
}

pub trait HolonGettable {
    fn get_holon_id(
        &self,
        context: &HolonsContext,
    ) -> Result<Option<HolonId>, HolonError>;
    fn get_property_value(
        &self,
        context: &HolonsContext,
        property_name: &PropertyName,
    ) -> Result<PropertyValue, HolonError>;

    /// This function returns the primary key value for the holon or None if there is no key value
    /// for this holon (NOTE: Not all holon types have defined keys.)
    /// If the holon has a key, but it cannot be returned as a MapString, this function
    /// returns a HolonError::UnexpectedValueType.
    fn get_key(&self, context: &HolonsContext) -> Result<Option<MapString>, HolonError>;

    // fn query_relationship(&self, context: HolonsContext, relationship_name: RelationshipName, query_spec: Option<QuerySpec>-> SmartCollection;

    /// In this method, &self is either a HolonReference, StagedReference, SmartReference or Holon that represents the source holon,
    /// whose related holons are being requested. `relationship_name`, if provided, indicates the name of the relationship being navigated.
    /// In the future, this parameter will be replaced with an optional reference to the RelationshipDescriptor for this relationship.
    /// If None, then all holons related to the source holon across all of its relationships are retrieved.
    /// This method populates the cached source holon's HolonCollection for the specified relationship if one is provided.
    /// If relationship_name is None, the source holon's HolonCollections are populated for all relationships that have related holons.
    fn get_related_holons(
        &self,
        context: &HolonsContext,
        relationship_name: &RelationshipName,
    ) -> Result<Rc<HolonCollection>, HolonError>;
}


impl HolonGettable for HolonReference {
    fn get_holon_id(&self,   context: &HolonsContext) -> Result<Option<HolonId>, HolonError> {
        match self {
            HolonReference::Smart(smart_reference) => smart_reference.get_holon_id(context),
            HolonReference::Staged(staged_reference) => staged_reference.get_holon_id(context),
            // Err(HolonError::HolonNotFound("HolonId not yet assigned for Staged Holons".to_string()))
        }
    }
    fn get_property_value(
        &self,
        context: &HolonsContext,
        property_name: &PropertyName,
    ) -> Result<PropertyValue, HolonError> {
        match self {
            HolonReference::Smart(smart_reference) => {
                smart_reference.get_property_value(context, property_name)
            }
            HolonReference::Staged(staged_reference) => {
                staged_reference.get_property_value(context, property_name)
            }
        }
    }

    fn get_key(&self, context: &HolonsContext) -> Result<Option<MapString>, HolonError> {
        match self {
            HolonReference::Smart(smart_reference) => smart_reference.get_key(context),
            HolonReference::Staged(staged_reference) => staged_reference.get_key(context),
        }
    }


    fn get_related_holons(
        &self,
        context: &HolonsContext,
        relationship_name: &RelationshipName,
    ) -> Result<Rc<HolonCollection>, HolonError> {
        match self {
            HolonReference::Smart(reference) => {
                reference.get_related_holons(context, relationship_name)
            }
            HolonReference::Staged(reference) => {
                reference.get_related_holons(context, relationship_name)
            }
        }
    }
}

impl HolonReference {
    pub fn clone_reference(&self) -> HolonReference {
        match self {
            HolonReference::Smart(smart_ref) => HolonReference::Smart(smart_ref.clone_reference()),
            HolonReference::Staged(staged_ref) => {
                HolonReference::Staged(staged_ref.clone_reference())
            }
        }
    }
    pub fn from_holon_id(holon_id: HolonId) -> Self {
        HolonReference::Smart(
            SmartReference::new(
            holon_id,
            None,
            )
        )
    }

<<<<<<< HEAD
    pub fn get_holon_id(&self) -> Result<HolonId, HolonError> {
        match self {
            HolonReference::Smart(smart_reference) => smart_reference.get_id(),
            HolonReference::Staged(_staged_reference) =>
                Err(HolonError::HolonNotFound("HolonId not yet assigned for Staged Holons".to_string()))
=======

    pub fn get_relationship_map(
        &mut self,
        context: &HolonsContext,
    ) -> Result<RelationshipMap, HolonError> {
        match self {
            HolonReference::Smart(smart_reference) => smart_reference.get_relationship_map(context),
            HolonReference::Staged(staged_reference) => {
                staged_reference.get_relationship_map(context)
            }
>>>>>>> 8565caff
        }
    }


    // /// Commit on HolonReference persists the reference as a SmartLink for the specified
    // /// relationship and source_id
    // /// This function assumes all StagedHolons have been committed before ANY relationships. Thus,
    // /// it should be possible to get the target HolonId (i.e., to_address) from EITHER
    // /// a SmartReference or StagedReference variant.
    //
    // pub fn commit_smartlink(
    //     &self,
    //     context: &HolonsContext,
    //     source_id: HolonId,
    //     relationship_name: RelationshipName,
    // ) -> Result<(), HolonError> {
    //     debug!("Entered HolonReference::commit_smartlink");
    //     let target_id = match self {
    //         HolonReference::Smart(smart_reference) => {
    //             Ok(smart_reference.holon_id.clone())
    //         }
    //         HolonReference::Staged(staged_ref) => {
    //             debug!("Attempting to borrow commit_manager");
    //             let commit_manager = context.commit_manager.borrow();
    //             let holon = commit_manager.get_holon(staged_ref)?;
    //             debug!("Attempting to get holon_id from staged reference's holon");
    //             holon.get_id().clone()
    //         }
    //     };
    //     debug!("Got target_id {:?}",target_id.clone());
    //
    //     if let Ok(to_address) = target_id {
    //         let input = SmartLinkInput {
    //             from_address: source_id,
    //             to_address,
    //             relationship_descriptor: relationship_name,
    //         };
    //         create_smart_link(input)
    //     } else {
    //         Err(HolonError::CommitFailure("Unable to get holon_id from HolonReference".to_string()))
    //     }
    // }
}
<|MERGE_RESOLUTION|>--- conflicted
+++ resolved
@@ -138,13 +138,15 @@
         )
     }
 
-<<<<<<< HEAD
+
     pub fn get_holon_id(&self) -> Result<HolonId, HolonError> {
         match self {
             HolonReference::Smart(smart_reference) => smart_reference.get_id(),
             HolonReference::Staged(_staged_reference) =>
                 Err(HolonError::HolonNotFound("HolonId not yet assigned for Staged Holons".to_string()))
-=======
+      }
+  }
+
 
     pub fn get_relationship_map(
         &mut self,
@@ -155,7 +157,7 @@
             HolonReference::Staged(staged_reference) => {
                 staged_reference.get_relationship_map(context)
             }
->>>>>>> 8565caff
+
         }
     }
 
