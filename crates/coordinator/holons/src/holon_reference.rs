--- conflicted
+++ resolved
@@ -200,11 +200,6 @@
     pub fn get_holon_id(&self, context: &HolonsContext) -> Result<HolonId, HolonError> {
         match self {
             HolonReference::Smart(smart_reference) => smart_reference.get_id(),
-<<<<<<< HEAD
-            HolonReference::Staged(_staged_reference) => Err(HolonError::HolonNotFound(
-                "HolonId not yet assigned for Staged Holons".to_string(),
-            )),
-=======
             HolonReference::Staged(staged_reference) => staged_reference.get_id(context),
         }
     }
@@ -244,7 +239,6 @@
             HolonReference::Staged(staged_reference) => {
                 staged_reference.is_accessible(context, access_type)
             }
->>>>>>> c60b286a
         }
     }
 
