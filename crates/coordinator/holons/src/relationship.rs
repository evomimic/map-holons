use crate::context::HolonsContext;
use crate::holon_collection::HolonCollection;
use crate::holon_error::HolonError;
use crate::smart_link_manager::create_link_tag;
use crate::smart_reference::SmartReference;
use crate::smartlink::get_relationship_name_from_smartlink;
// use crate::smart_reference::SmartReference;
use crate::holon_reference::HolonReference;
use hdk::prelude::*;
use holons_integrity::LinkTypes;
use shared_types_holon::{HolonId, MapString};
use std::collections::BTreeMap;
use std::fmt;

#[hdk_entry_helper]
#[derive(Clone, Eq, PartialEq, PartialOrd, Ord)]
pub struct RelationshipName(pub MapString);
impl fmt::Display for RelationshipName {
    fn fmt(&self, f: &mut fmt::Formatter) -> fmt::Result {
        write!(f, "{}", self.0)
    }
}

#[hdk_entry_helper]
#[derive(Clone, Eq, PartialEq)]
pub struct RelationshipMap(pub BTreeMap<RelationshipName, HolonCollection>);
impl RelationshipMap {
    pub fn new() -> Self {
        Self(BTreeMap::new())
    }
}

#[derive(Clone, Serialize, Deserialize, Debug)]
pub struct SmartLinkHolder {
    pub name: RelationshipName,
    pub reference: HolonReference,
}

/// Builds a full or partial RelationshipMap for an existing holon identified by `source_holon_id`
/// by retrieving SmartLinks for that holon.
/// If `relationship_name` is supplied, the RelationshipMap returned will only have (at most) a
/// single entry consisting of the HolonCollection for the supplied `relationship_name`.
/// Otherwise, a full RelationshipMap will be populated for the `source_holon_id`.
///
///
///
pub fn build_relationship_map_from_smartlinks(
    context: &HolonsContext,
    source_holon_id: ActionHash,
    relationship_name: Option<RelationshipName>,
) -> Result<RelationshipMap, HolonError> {
    let mut reference_map: BTreeMap<RelationshipName, Vec<HolonReference>> = BTreeMap::new();
    let links = get_relationship_links(source_holon_id.clone(), relationship_name)?;

<<<<<<< HEAD
    debug!("Retrieved {:?} links from holochain", links.len());

    for link in links {
        // TODO: Consolidated all logic in this loop into a call on a (new) `decode_to_smartlink()`
        // function that creates a SmartLink object from a holochain link.
        let name_string = get_relationship_name_from_smartlink(link.clone())?.0 .0;
        let name = RelationshipName(MapString(name_string));
=======
    /// This method saves outbound relationships from the holon identified by source_id
    /// to the holons that are in the editable StagedCollection of this relationship.
    pub fn commit_relationship(
        &self,
        context: &HolonsContext,
        source_id: HolonId,
        name: RelationshipName,
    ) -> Result<(), HolonError> {
        if let Some(collection) = self.editable.clone() {
            collection.add_smartlinks_for_collection(context, source_id.clone(), name.clone())?;
        }
        Ok(())
    }
>>>>>>> e8eac08c

        let target = link.target.into_action_hash().ok_or_else(|| {
            HolonError::HashConversion("Link target".to_string(), "ActionHash".to_string())
        })?;
        let reference = HolonReference::Smart(SmartReference {
            holon_id: HolonId(target),
            smart_property_values: None, // defaulting to None until descriptors ready
        });

        let holder = SmartLinkHolder {
            name: name.clone(),
            reference: reference.clone(),
        };

        // The following:
        // 1) adds an entry for relationship name if not already present (via `entry` API)
        // 2) adds a value (Vec<HolonReference>) for the entry, if not already present (`.or_insert_with`)
        // 3) pushes the new HolonReference into the vector -- without having to clone the vector

        reference_map.entry(name).or_insert_with(Vec::new).push(reference);
    }

    // Now create the result

    let mut relationship_map: BTreeMap<RelationshipName, HolonCollection> = BTreeMap::new();

    for (map_name, holons) in reference_map {
        let mut collection = HolonCollection::new_existing();
        collection.add_references(context, holons)?;
        relationship_map.insert(map_name, collection);
    }

    Ok(RelationshipMap(relationship_map))
}

// pub fn build_relationship_map_from_smartlinks(
//     context: &HolonsContext,
//     holon_id: ActionHash,
//     relationship_name: Option<RelationshipName>,
// ) -> Result<RelationshipMap, HolonError> {
//     let mut reference_map: BTreeMap<RelationshipName, Vec<HolonReference>> = BTreeMap::new();
//     let links = get_relationship_links(holon_id.clone(), relationship_name)?;
//
//     debug!("Retrieved {:?} links from holochain", links.len());
//
//     for link in links {
//         let name_string = get_relationship_name_from_smartlink(link.clone())?.0 .0; // TODO: change this to decode the whole smartlink in SmartLinkHolder
//         let name = RelationshipName(MapString(name_string));
//
//         let target = link.target.into_action_hash().ok_or_else(|| {
//             HolonError::HashConversion("Link target".to_string(), "ActionHash".to_string())
//         })?;
//         let reference = HolonReference::Smart(SmartReference {
//             holon_id: HolonId(target),
//             smart_property_values: None, // defaulting to None until descriptors ready
//         });
//
//         let holder = SmartLinkHolder {
//             name: name.clone(),
//             reference: reference.clone(),
//         };
//
//         if let Some(references) = reference_map.get(&name) {
//             let mut vec = references.clone();
//             vec.push(reference);
//             reference_map.insert(name, vec);
//         } else {
//             let mut references: Vec<HolonReference> = Vec::new();
//             reference_map.insert(name, references);
//         }
//     }
//
//     let mut relationship_map: BTreeMap<RelationshipName, HolonCollection> = BTreeMap::new();
//
//     for (map_name, holons) in reference_map {
//         let mut collection = HolonCollection::new_existing();
//         collection.add_references(context, holons)?;
//         relationship_map.insert(map_name, collection);
//     }
//
//     Ok(RelationshipMap(relationship_map))
// }



/// Gets relationships optionally filtered by name
pub fn get_relationship_links(
    holon_id: ActionHash,
    relationship_name: Option<RelationshipName>,
) -> Result<Vec<Link>, HolonError> {
    let link_tag: Option<LinkTag> = if let Some(name) = relationship_name {
        Some(create_link_tag(name))
    } else {
        None
    };

    let links =
        get_links(holon_id, LinkTypes::SmartLink, link_tag).map_err(|e| HolonError::from(e))?;

    Ok(links)
}

// impl Clone for HolonCollection {
//     /// Custom clone implementation, does not clone its cursors or editable vector
//     fn clone(&self) -> Self {
//         Self {
//             editable: None,
//             cursors: None,
//         }
//     }
// }

// pub fn query_relationship(
//     source_holon: HolonReference,
//     relationship_name: RelationshipName,
//     // query_spec: QuerySpec
// )
//     ->SmartCollection {
//     todo!()
// }<|MERGE_RESOLUTION|>--- conflicted
+++ resolved
@@ -52,7 +52,7 @@
     let mut reference_map: BTreeMap<RelationshipName, Vec<HolonReference>> = BTreeMap::new();
     let links = get_relationship_links(source_holon_id.clone(), relationship_name)?;
 
-<<<<<<< HEAD
+
     debug!("Retrieved {:?} links from holochain", links.len());
 
     for link in links {
@@ -60,21 +60,8 @@
         // function that creates a SmartLink object from a holochain link.
         let name_string = get_relationship_name_from_smartlink(link.clone())?.0 .0;
         let name = RelationshipName(MapString(name_string));
-=======
-    /// This method saves outbound relationships from the holon identified by source_id
-    /// to the holons that are in the editable StagedCollection of this relationship.
-    pub fn commit_relationship(
-        &self,
-        context: &HolonsContext,
-        source_id: HolonId,
-        name: RelationshipName,
-    ) -> Result<(), HolonError> {
-        if let Some(collection) = self.editable.clone() {
-            collection.add_smartlinks_for_collection(context, source_id.clone(), name.clone())?;
-        }
-        Ok(())
-    }
->>>>>>> e8eac08c
+
+
 
         let target = link.target.into_action_hash().ok_or_else(|| {
             HolonError::HashConversion("Link target".to_string(), "ActionHash".to_string())
