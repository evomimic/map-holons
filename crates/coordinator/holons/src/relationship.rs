#![allow(unused_imports)]

use crate::context::HolonsContext;
use crate::holon_collection::HolonCollection;
use crate::holon_error::HolonError;
use crate::smart_reference::SmartReference;
// use crate::smart_reference::SmartReference;
use crate::holon_reference::HolonReference;
use hdk::prelude::*;
use holons_integrity::LinkTypes;
use shared_types_holon::{HolonId, MapString};
use std::collections::BTreeMap;
use std::fmt;

#[hdk_entry_helper]
#[derive(Clone, Eq, PartialEq, PartialOrd, Ord)]
pub struct RelationshipName(pub MapString);
impl fmt::Display for RelationshipName {
    fn fmt(&self, f: &mut fmt::Formatter) -> fmt::Result {
        write!(f, "{}", self.0)
    }
}

#[hdk_entry_helper]
#[derive(Clone, Eq, PartialEq)]
pub struct RelationshipMap(pub BTreeMap<RelationshipName, HolonCollection>);
impl RelationshipMap {
    pub fn new() -> Self {
        Self(BTreeMap::new())
    }

<<<<<<< HEAD
=======
    pub fn clone_for_new_source(&self) -> Result<Self, HolonError> {
        let mut cloned_relationship_map = BTreeMap::new();

        for (name, collection) in self.0.clone() {
            let cloned_collection = collection.clone_for_new_source()?;
            cloned_relationship_map.insert(name, cloned_collection);
        }

        Ok(RelationshipMap(cloned_relationship_map))
    }

>>>>>>> c60b286a
    pub fn get_collection_for_relationship(
        &self,
        relationship_name: &RelationshipName,
    ) -> Option<&HolonCollection> {
        self.0.get(&relationship_name)
    }
}

#[derive(Clone, Serialize, Deserialize, Debug)]
pub struct SmartLinkHolder {
    pub name: RelationshipName,
    pub reference: HolonReference,
}

// /// Builds a full or partial RelationshipMap for an existing holon identified by `source_holon_id`
// /// by retrieving SmartLinks for that holon.
// /// If `relationship_name` is supplied, the RelationshipMap returned will only have (at most) a
// /// single entry consisting of the HolonCollection for the supplied `relationship_name`.
// /// Otherwise, a full RelationshipMap will be populated for the `source_holon_id`.
// ///
// ///
// ///
// pub fn build_relationship_map_from_smartlinks(
//     context: &HolonsContext,
//     source_holon_id: ActionHash,
//     relationship_name: Option<RelationshipName>,
// ) -> Result<RelationshipMap, HolonError> {
//     let mut reference_map: BTreeMap<RelationshipName, Vec<HolonReference>> = BTreeMap::new();
//     let links = get_relationship_links(source_holon_id.clone(), relationship_name)?;
//
//
//     debug!("Retrieved {:?} links from holochain", links.len());
//
//     for link in links {
//         // TODO: Consolidated all logic in this loop into a call on a (new) `decode_to_smartlink()`
//         // function that creates a SmartLink object from a holochain link.
//         let name_string = get_relationship_name_from_smartlink(link.clone())?.0 .0;
//         let name = RelationshipName(MapString(name_string));
//
//
//
//         let target = link.target.into_action_hash().ok_or_else(|| {
//             HolonError::HashConversion("Link target".to_string(), "ActionHash".to_string())
//         })?;
//         let reference = HolonReference::Smart(SmartReference {
//             holon_id: HolonId(target),
//             smart_property_values: None, // defaulting to None until descriptors ready
//         });
//
//         let _holder = SmartLinkHolder {
//             name: name.clone(),
//             reference: reference.clone(),
//         };
//
//         // The following:
//         // 1) adds an entry for relationship name if not already present (via `entry` API)
//         // 2) adds a value (Vec<HolonReference>) for the entry, if not already present (`.or_insert_with`)
//         // 3) pushes the new HolonReference into the vector -- without having to clone the vector
//
//         reference_map.entry(name).or_insert_with(Vec::new).push(reference);
//     }
//
//     // Now create the result
//
//     let mut relationship_map: BTreeMap<RelationshipName, HolonCollection> = BTreeMap::new();
//
//     for (map_name, holons) in reference_map {
//         let mut collection = HolonCollection::new_existing();
//         collection.add_references(context, holons)?;
//         relationship_map.insert(map_name, collection);
//     }
//
//     Ok(RelationshipMap(relationship_map))
// }

// pub fn build_relationship_map_from_smartlinks(
//     context: &HolonsContext,
//     holon_id: ActionHash,
//     relationship_name: Option<RelationshipName>,
// ) -> Result<RelationshipMap, HolonError> {
//     let mut reference_map: BTreeMap<RelationshipName, Vec<HolonReference>> = BTreeMap::new();
//     let links = get_relationship_links(holon_id.clone(), relationship_name)?;
//
//     debug!("Retrieved {:?} links from holochain", links.len());
//
//     for link in links {
//         let name_string = get_relationship_name_from_smartlink(link.clone())?.0 .0; // TODO: change this to decode the whole smartlink in SmartLinkHolder
//         let name = RelationshipName(MapString(name_string));
//
//         let target = link.target.into_action_hash().ok_or_else(|| {
//             HolonError::HashConversion("Link target".to_string(), "ActionHash".to_string())
//         })?;
//         let reference = HolonReference::Smart(SmartReference {
//             holon_id: HolonId(target),
//             smart_property_values: None, // defaulting to None until descriptors ready
//         });
//
//         let holder = SmartLinkHolder {
//             name: name.clone(),
//             reference: reference.clone(),
//         };
//
//         if let Some(references) = reference_map.get(&name) {
//             let mut vec = references.clone();
//             vec.push(reference);
//             reference_map.insert(name, vec);
//         } else {
//             let mut references: Vec<HolonReference> = Vec::new();
//             reference_map.insert(name, references);
//         }
//     }
//
//     let mut relationship_map: BTreeMap<RelationshipName, HolonCollection> = BTreeMap::new();
//
//     for (map_name, holons) in reference_map {
//         let mut collection = HolonCollection::new_existing();
//         collection.add_references(context, holons)?;
//         relationship_map.insert(map_name, collection);
//     }
//
//     Ok(RelationshipMap(relationship_map))
// }

// Gets relationships optionally filtered by name
// pub fn get_relationship_links(
//     holon_id: ActionHash,
//     relationship_name: Option<RelationshipName>,
// ) -> Result<Vec<Link>, HolonError> {
//     let link_tag: Option<LinkTag> = if let Some(name) = relationship_name {
//         Some(create_link_tag(name))
//     } else {
//         None
//     };
//
//     let links =
//         get_links(holon_id, LinkTypes::SmartLink, link_tag).map_err(|e| HolonError::from(e))?;
//
//     Ok(links)
// }

// impl Clone for HolonCollection {
//     /// Custom clone implementation, does not clone its cursors or editable vector
//     fn clone(&self) -> Self {
//         Self {
//             editable: None,
//             cursors: None,
//         }
//     }
// }

// pub fn query_relationship(
//     source_holon: HolonReference,
//     relationship_name: RelationshipName,
//     // query_spec: QuerySpec
// )
//     ->SmartCollection {
//     todo!()
// }<|MERGE_RESOLUTION|>--- conflicted
+++ resolved
@@ -29,8 +29,6 @@
         Self(BTreeMap::new())
     }
 
-<<<<<<< HEAD
-=======
     pub fn clone_for_new_source(&self) -> Result<Self, HolonError> {
         let mut cloned_relationship_map = BTreeMap::new();
 
@@ -42,7 +40,6 @@
         Ok(RelationshipMap(cloned_relationship_map))
     }
 
->>>>>>> c60b286a
     pub fn get_collection_for_relationship(
         &self,
         relationship_name: &RelationshipName,
