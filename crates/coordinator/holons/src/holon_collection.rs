use crate::context::HolonsContext;
use crate::holon::{AccessType, HolonGettable};
use crate::holon_error::HolonError;
use crate::holon_reference::HolonReference;
use crate::relationship::RelationshipName;
use crate::smartlink::{save_smartlink, SmartLink};
use hdk::prelude::*;
use shared_types_holon::{BaseValue, HolonId, MapString, PropertyMap, PropertyName};
use std::collections::BTreeMap;

#[derive(Serialize, Deserialize, Debug, Clone, Eq, PartialEq)]
pub enum CollectionState {
    Fetched,   // links have been fetched from the persistent store for this collection
    Staged,    // the links for this collection have not been persisted
    Saved,     // a staged collection for which SmartLinks have been successfully committed
    Abandoned, // a previously staged collection that was abandoned prior to being committed
}

#[derive(Serialize, Deserialize, Debug, Clone, Eq, PartialEq)]
pub struct HolonCollection {
    state: CollectionState,
    members: Vec<HolonReference>,
    keyed_index: BTreeMap<MapString, usize>, // usize is an index into the members vector
}

impl HolonCollection {
    pub fn new_staged() -> Self {
        HolonCollection {
            state: CollectionState::Staged,
            members: Vec::new(),
            keyed_index: BTreeMap::new(),
        }
    }
    pub fn new_existing() -> Self {
        HolonCollection {
            state: CollectionState::Fetched,
            members: Vec::new(),
            keyed_index: BTreeMap::new(),
        }
    }
    /// Checks if requested `access_type` is acceptable given the collection's current `state`.
    /// If not, returns `NotAccessible` error
    pub fn is_accessible(&self, access_type: AccessType) -> Result<(), HolonError> {
<<<<<<< HEAD
        match access_type {
            AccessType::Read => match self.state {
                CollectionState::Fetched | CollectionState::Staged | CollectionState::Saved => {
                    Ok(())
                }
                CollectionState::Abandoned => Err(HolonError::NotAccessible(
                    "Read".to_string(),
                    format!("{:?}", self.state),
                )),
=======
        match self.state {
            CollectionState::Fetched => match access_type {
                AccessType::Read => Ok(()),
                AccessType::Write |
                AccessType::Abandon |
                AccessType::Commit => {
                    Err(HolonError::NotAccessible(
                        format!("{:?}", access_type),
                        format!("{:?}", self.state)))
                },
            },
            CollectionState::Staged =>match access_type {
                AccessType::Read |
                AccessType::Write |
                AccessType::Abandon |
                AccessType::Commit => Ok(()),
>>>>>>> f06ba410
            },
            CollectionState::Saved => match access_type {
                AccessType::Write |
                AccessType::Abandon => {
                    Err(HolonError::NotAccessible(
                        format!("{:?}", access_type),
                        format!("{:?}", self.state)))
                },
                AccessType::Read |
                AccessType::Commit => Ok(()),
            },
            CollectionState::Abandoned => match access_type {
                AccessType::Read |
                AccessType::Write => {
                    Err(HolonError::NotAccessible(
                        format!("{:?}", access_type),
                        format!("{:?}", self.state)))
                },
                |
                AccessType::Commit |
                AccessType::Abandon => Ok(()),
            },
        }
    }
    pub fn to_staged(&self) -> Result<HolonCollection, HolonError> {
        self.is_accessible(AccessType::Read)?;
        if self.state == CollectionState::Fetched {
            Ok(HolonCollection {
                state: CollectionState::Staged,
                members: self.members.clone(),
                keyed_index: self.keyed_index.clone(),
            })
        } else {
            Err(HolonError::InvalidParameter("CollectionState".to_string()))
        }
    }

    pub fn get_by_key(&self, key: &MapString) -> Result<Option<HolonReference>, HolonError> {
        self.is_accessible(AccessType::Read)?;
        let index = self.keyed_index.get(key);
        if let Some(index) = index {
            Ok(Some(self.members[*index].clone()))
        } else {
            Ok(None)
        }
    }

    pub fn add_references(
        &mut self,
        context: &HolonsContext,
        holons: Vec<HolonReference>,
    ) -> Result<(), HolonError> {
        self.is_accessible(AccessType::Write)?;

        for holon in holons {
            let index = self.members.len();
            self.members.push(holon.clone());
            let key = holon.get_key(context)?;
            if let Some(key) = key {
                self.keyed_index.insert(key, index);
            }
        }

        Ok(())
    }

    /// This method creates smartlinks from the specified source_id for the specified relationship name
    /// to each holon its collection that has a holon_id.
    pub fn save_smartlinks_for_collection(
        &self,
        context: &HolonsContext,
        source_id: HolonId,
        name: RelationshipName,
    ) -> Result<(), HolonError> {

        debug!(
            "Calling commit on each HOLON_REFERENCE in the collection for {:#?}.",
            name.0.clone()
        );
        for holon_reference in &self.members {
            // Only commit references to holons with id's (i.e., Saved)
            if let Ok(target_id) = holon_reference.get_holon_id(context) {
                let key_option = holon_reference.get_key(context)?;
                let input: SmartLink = if let Some(key) = key_option {
                    let mut prop_vals: PropertyMap = BTreeMap::new();
                    prop_vals.insert(
                        PropertyName(MapString("key".to_string())),
                        BaseValue::StringValue(key),
                    );
                    SmartLink {
                        from_address: source_id.clone(),
                        to_address: target_id,
                        relationship_name: name.clone(),
                        smart_property_values: Some(prop_vals),
                    }
                } else {
                    SmartLink {
                        from_address: source_id.clone(),
                        to_address: target_id,
                        relationship_name: name.clone(),
                        smart_property_values: None,
                    }
                };

                save_smartlink(input)?;
            }
        }
        Ok(())
    }

    /// The method
    pub fn commit_relationship(
        &self,
        context: &HolonsContext,
        source_id: HolonId,
        name: RelationshipName,
    ) -> Result<(), HolonError> {
        self.is_accessible(AccessType::Commit)?;

        self.save_smartlinks_for_collection(context, source_id.clone(), name.clone())?;

        Ok(())
    }
}<|MERGE_RESOLUTION|>--- conflicted
+++ resolved
@@ -41,17 +41,6 @@
     /// Checks if requested `access_type` is acceptable given the collection's current `state`.
     /// If not, returns `NotAccessible` error
     pub fn is_accessible(&self, access_type: AccessType) -> Result<(), HolonError> {
-<<<<<<< HEAD
-        match access_type {
-            AccessType::Read => match self.state {
-                CollectionState::Fetched | CollectionState::Staged | CollectionState::Saved => {
-                    Ok(())
-                }
-                CollectionState::Abandoned => Err(HolonError::NotAccessible(
-                    "Read".to_string(),
-                    format!("{:?}", self.state),
-                )),
-=======
         match self.state {
             CollectionState::Fetched => match access_type {
                 AccessType::Read => Ok(()),
@@ -68,7 +57,6 @@
                 AccessType::Write |
                 AccessType::Abandon |
                 AccessType::Commit => Ok(()),
->>>>>>> f06ba410
             },
             CollectionState::Saved => match access_type {
                 AccessType::Write |
