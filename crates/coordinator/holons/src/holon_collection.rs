use crate::context::HolonsContext;
use crate::holon::AccessType;
use crate::holon_error::HolonError;
use crate::holon_reference::{HolonGettable, HolonReference};
use crate::relationship::RelationshipName;
use crate::smartlink::{save_smartlink, SmartLink};
use core::fmt;
use hdk::prelude::*;
<<<<<<< HEAD
use shared_types_holon::{
    BaseValue, HolonId, LocalId, MapInteger, MapString, PropertyMap, PropertyName,
};
=======
use shared_types_holon::{BaseValue, LocalId, MapInteger, MapString, PropertyMap, PropertyName};
>>>>>>> 5a8b416c
use std::collections::BTreeMap;

#[derive(Serialize, Deserialize, Debug, Clone, Eq, PartialEq)]
pub enum CollectionState {
    Fetched,   // links have been fetched from the persistent store for this collection
    Staged,    // the links for this collection have not been persisted
    Saved,     // a staged collection for which SmartLinks have been successfully committed
    Abandoned, // a previously staged collection that was abandoned prior to being committed
}

impl fmt::Display for CollectionState {
    fn fmt(&self, f: &mut fmt::Formatter) -> fmt::Result {
        match self {
            CollectionState::Fetched => write!(f, "Fetched"),
            CollectionState::Staged => write!(f, "Staged"),
            CollectionState::Saved => write!(f, "Saved"),
            CollectionState::Abandoned => write!(f, "Abandoned"),
        }
    }
}

#[derive(Serialize, Deserialize, Debug, Clone, Eq, PartialEq)]
pub struct HolonCollection {
    state: CollectionState,
    members: Vec<HolonReference>,
    keyed_index: BTreeMap<MapString, usize>, // usize is an index into the members vector
}

impl HolonCollection {
    // CONSTRUCTORS //

    pub fn new_staged() -> Self {
        HolonCollection {
            state: CollectionState::Staged,
            members: Vec::new(),
            keyed_index: BTreeMap::new(),
        }
    }
    pub fn new_existing() -> Self {
        HolonCollection {
            state: CollectionState::Fetched,
            members: Vec::new(),
            keyed_index: BTreeMap::new(),
        }
    }

    pub fn clone_for_new_source(&self) -> Result<Self, HolonError> {
        self.is_accessible(AccessType::Read)?;
        let mut collection = self.clone();
        collection.state = CollectionState::Staged;

        Ok(collection)
    }

    // METHODS //

    pub fn from_parts(state: CollectionState, members: Vec<HolonReference>) -> Self {
        let keyed_index = BTreeMap::new();

        // TODO: This method should reconstitute the keyed_index from members -- but needs member.get_key to not require context first.
        // for (index, member) in members.iter().enumerate() {
        //     if let Some(key) = member.get_key() {
        //         keyed_index.insert(key, index);
        //     }
        // }
        HolonCollection {
            state,
            members,
            keyed_index,
        }
    }
    /// Checks if requested `access_type` is acceptable given the collection's current `state`.
    /// If not, returns `NotAccessible` error
    pub fn is_accessible(&self, access_type: AccessType) -> Result<(), HolonError> {
        match self.state {
            CollectionState::Fetched => match access_type {
                AccessType::Read | AccessType::Write => Ok(()), // Write access to cached Holons are ok
                AccessType::Abandon | AccessType::Commit => Err(HolonError::NotAccessible(
                    format!("{:?}", access_type),
                    format!("{:?}", self.state),
                )),
            },
            CollectionState::Staged => match access_type {
                AccessType::Read | AccessType::Write | AccessType::Abandon | AccessType::Commit => {
                    Ok(())
                }
            },
            CollectionState::Saved => match access_type {
                AccessType::Read | AccessType::Commit => Ok(()),
                AccessType::Write | AccessType::Abandon => Err(HolonError::NotAccessible(
                    format!("{:?}", access_type),
                    format!("{:?}", self.state),
                )),
            },
            CollectionState::Abandoned => match access_type {
                AccessType::Commit | AccessType::Abandon => Ok(()),
                AccessType::Read | AccessType::Write => Err(HolonError::NotAccessible(
                    format!("{:?}", access_type),
                    format!("{:?}", self.state),
                )),
            },
        }
    }
    pub fn to_staged(&mut self) -> Result<(), HolonError> {
        self.is_accessible(AccessType::Write)?;

        self.state = CollectionState::Staged;

        Ok(())
    }

    pub fn get_by_index(&self, index: usize) -> Result<HolonReference, HolonError> {
        if index < self.members.len() {
            Ok(self.members[index].clone())
        } else {
            Err(HolonError::IndexOutOfRange(format!(
                "Index {} is out of bounds",
                index
            )))
        }
    }

    pub fn get_by_key(&self, key: &MapString) -> Result<Option<HolonReference>, HolonError> {
        self.is_accessible(AccessType::Read)?;
        let index = self.keyed_index.get(key);
        if let Some(index) = index {
            Ok(Some(self.members[*index].clone()))
        } else {
            Ok(None)
        }
    }

    pub fn get_count(&self) -> MapInteger {
        MapInteger(self.members.len() as i64)
    }

    pub fn get_keyed_index(&self) -> BTreeMap<MapString, usize> {
        self.keyed_index.clone()
    }

    /// Returns the current state of the HolonCollection.
    ///
    /// # Semantics
    /// The state indicates the lifecycle stage of the collection, such as whether it has been fetched
    /// from the persistent store, staged for changes, saved after committing changes, or abandoned.
    ///
    /// # Usage
    /// Use this method to inspect the current state of the collection. DO NOT use this method to
    /// make decisions about whether certain operations (e.g., reading, writing, committing) are
    /// permissible. Use `is_accessible()` for this purpose instead.
    pub fn get_state(&self) -> CollectionState {
        self.state.clone()
    }

    /// Returns a reference to the vector of HolonReference members in the collection.
    ///
    /// # Semantics
    /// The members represent individual holons that are part of this collection. Each member is a
    /// reference to a Holon, which can be either staged or saved.
    ///
    /// # Usage
    /// Use this method for read-only access to the members of this collection for iteration,
    /// inspection, or performing bulk operations. This method does not clone the members,
    /// thus avoiding unnecessary copying.

    pub fn get_members(&self) -> &Vec<HolonReference> {
        &self.members
    }

    /// Adds the supplied HolonReferences to this holon collection and updates the keyed_index
    /// accordingly. Currently, this method requires a `context`. Use `add_reference_with_key()` to
    /// add individual references without requiring `context` when the key is known.
    pub fn add_references(
        &mut self,
        context: &HolonsContext,
        holons: Vec<HolonReference>,
    ) -> Result<(), HolonError> {
        self.is_accessible(AccessType::Write)?;

        for holon in holons {
            let index = self.members.len();
            self.members.push(holon.clone());
            let key = holon.get_key(context)?;
            if let Some(key) = key {
                self.keyed_index.insert(key, index);
            }
        }

        Ok(())
    }

    pub fn remove_references(
        &mut self,
        context: &HolonsContext,
        holons: Vec<HolonReference>,
    ) -> Result<(), HolonError> {
        self.is_accessible(AccessType::Write)?;

        for holon in holons {
            self.members.retain(|x| x != &holon);
            if let Some(key) = holon.get_key(context)? {
                self.keyed_index.remove(&key);
            }
        }
        // adjust new order of members in the keyed_index
        let mut i = 0;
        for member in self.members.clone() {
            if let Some(key) = member.get_key(context)? {
                self.keyed_index.insert(key, i);
                i += 1;
            }
        }

        Ok(())
    }

    /// Adds the supplied HolonReference to this holon collection and updates the keyed_index
    /// according to the supplied key. This allows the collection to be populated when key is
    /// known and context may not be available.
    pub fn add_reference_with_key(
        &mut self,
        key: Option<&MapString>,
        reference: &HolonReference,
    ) -> Result<(), HolonError> {
        self.is_accessible(AccessType::Write)?;
        let index = self.members.len();
        self.members.push(reference.clone());
        if let Some(key) = key {
            self.keyed_index.insert(key.clone(), index);
        }
        Ok(())
    }

    /// This method creates smartlinks from the specified source_id for the specified relationship name
    /// to each holon its collection that has a holon_id.
    pub fn save_smartlinks_for_collection(
        &self,
        context: &HolonsContext,
        source_id: LocalId,
        name: RelationshipName,
    ) -> Result<(), HolonError> {
        info!(
            "Calling commit on each HOLON_REFERENCE in the collection for [source_id {:#?}]->{:#?}.",
            source_id,name.0.0.clone() 
        );
        for holon_reference in &self.members {
            // Only commit references to holons with id's (i.e., Saved)
            if let Ok(target_id) = holon_reference.get_holon_id() {
                let key_option = holon_reference.get_key(context)?;
                let smartlink: SmartLink = if let Some(key) = key_option {
                    let mut prop_vals: PropertyMap = BTreeMap::new();
                    prop_vals.insert(
                        PropertyName(MapString("key".to_string())),
                        BaseValue::StringValue(key),
                    );
                    SmartLink {
                        from_address: source_id.clone(),
                        to_address: target_id,
                        relationship_name: name.clone(),
                        smart_property_values: Some(prop_vals),
                    }
                } else {
                    SmartLink {
                        from_address: source_id.clone(),
                        to_address: target_id,
                        relationship_name: name.clone(),
                        smart_property_values: None,
                    }
                };
                debug!("saving smartlink: {:#?}", smartlink);
                save_smartlink(smartlink)?;
            }
            else {
                warn!("Tried to commit target : {:#?} without HolonId", holon_reference);
            }
        }
        Ok(())
    }

    /// The method
    pub fn commit_relationship(
        &self,
        context: &HolonsContext,
        source_id: LocalId,
        name: RelationshipName,
    ) -> Result<(), HolonError> {
        self.is_accessible(AccessType::Commit)?;

        self.save_smartlinks_for_collection(context, source_id.clone(), name.clone())?;

        Ok(())
    }
}<|MERGE_RESOLUTION|>--- conflicted
+++ resolved
@@ -6,13 +6,9 @@
 use crate::smartlink::{save_smartlink, SmartLink};
 use core::fmt;
 use hdk::prelude::*;
-<<<<<<< HEAD
 use shared_types_holon::{
     BaseValue, HolonId, LocalId, MapInteger, MapString, PropertyMap, PropertyName,
 };
-=======
-use shared_types_holon::{BaseValue, LocalId, MapInteger, MapString, PropertyMap, PropertyName};
->>>>>>> 5a8b416c
 use std::collections::BTreeMap;
 
 #[derive(Serialize, Deserialize, Debug, Clone, Eq, PartialEq)]
@@ -256,7 +252,7 @@
     ) -> Result<(), HolonError> {
         info!(
             "Calling commit on each HOLON_REFERENCE in the collection for [source_id {:#?}]->{:#?}.",
-            source_id,name.0.0.clone() 
+            source_id,name.0.0.clone()
         );
         for holon_reference in &self.members {
             // Only commit references to holons with id's (i.e., Saved)
