use crate::context::HolonsContext;
use crate::holon::AccessType;
use crate::holon_error::HolonError;
use crate::holon_reference::{HolonGettable, HolonReference};
use crate::relationship::RelationshipName;
use crate::smartlink::{save_smartlink, SmartLink};
use hdk::prelude::*;
use shared_types_holon::{BaseValue, LocalId, MapInteger, MapString, PropertyMap, PropertyName};
use std::collections::BTreeMap;

#[derive(Serialize, Deserialize, Debug, Clone, Eq, PartialEq)]
pub enum CollectionState {
    Fetched,   // links have been fetched from the persistent store for this collection
    Staged,    // the links for this collection have not been persisted
    Saved,     // a staged collection for which SmartLinks have been successfully committed
    Abandoned, // a previously staged collection that was abandoned prior to being committed
}

#[derive(Serialize, Deserialize, Debug, Clone, Eq, PartialEq)]
pub struct HolonCollection {
    state: CollectionState,
    members: Vec<HolonReference>,
    keyed_index: BTreeMap<MapString, usize>, // usize is an index into the members vector
}

impl HolonCollection {
    pub fn new_staged() -> Self {
        HolonCollection {
            state: CollectionState::Staged,
            members: Vec::new(),
            keyed_index: BTreeMap::new(),
        }
    }
    pub fn new_existing() -> Self {
        HolonCollection {
            state: CollectionState::Fetched,
            members: Vec::new(),
            keyed_index: BTreeMap::new(),
        }
    }
    pub fn from_parts(state: CollectionState, members: Vec<HolonReference>) -> Self {
        let keyed_index = BTreeMap::new();

        // TODO: This method should reconstitute the keyed_index from members -- but needs member.get_key to not require context first.
        // for (index, member) in members.iter().enumerate() {
        //     if let Some(key) = member.get_key() {
        //         keyed_index.insert(key, index);
        //     }
        // }
        HolonCollection {
            state,
            members,
            keyed_index,
        }
    }
    /// Checks if requested `access_type` is acceptable given the collection's current `state`.
    /// If not, returns `NotAccessible` error
    pub fn is_accessible(&self, access_type: AccessType) -> Result<(), HolonError> {
        match self.state {
            CollectionState::Fetched => match access_type {
                AccessType::Read | AccessType::Write => Ok(()), // Write access to cached Holons are ok
                AccessType::Abandon | AccessType::Commit => Err(HolonError::NotAccessible(
                    format!("{:?}", access_type),
                    format!("{:?}", self.state),
                )),
            },
            CollectionState::Staged => match access_type {
                AccessType::Read | AccessType::Write | AccessType::Abandon | AccessType::Commit => {
                    Ok(())
                }
            },
            CollectionState::Saved => match access_type {
                AccessType::Write | AccessType::Abandon => Err(HolonError::NotAccessible(
                    format!("{:?}", access_type),
                    format!("{:?}", self.state),
                )),
                AccessType::Read | AccessType::Commit => Ok(()),
            },
            CollectionState::Abandoned => match access_type {
                AccessType::Read | AccessType::Write => Err(HolonError::NotAccessible(
                    format!("{:?}", access_type),
                    format!("{:?}", self.state),
                )),
                AccessType::Commit | AccessType::Abandon => Ok(()),
            },
        }
    }
    pub fn to_staged(&self) -> Result<HolonCollection, HolonError> {
        self.is_accessible(AccessType::Read)?;
        if self.state == CollectionState::Fetched {
            Ok(HolonCollection {
                state: CollectionState::Staged,
                members: self.members.clone(),
                keyed_index: self.keyed_index.clone(),
            })
        } else {
            Err(HolonError::InvalidParameter("CollectionState".to_string()))
        }
    }

    pub fn get_by_index(&self, index: usize) -> Result<HolonReference, HolonError> {
        if index < self.members.len() {
            Ok(self.members[index].clone())
        } else {
            Err(HolonError::IndexOutOfRange(format!(
                "Index {} is out of bounds",
                index
            )))
        }
    }

    pub fn get_by_key(&self, key: &MapString) -> Result<Option<HolonReference>, HolonError> {
        self.is_accessible(AccessType::Read)?;
        let index = self.keyed_index.get(key);
        if let Some(index) = index {
            Ok(Some(self.members[*index].clone()))
        } else {
            Ok(None)
        }
    }

    pub fn get_count(&self) -> MapInteger {
        MapInteger(self.members.len() as i64)
    }

    /// Returns the current state of the HolonCollection.
    ///
    /// # Semantics
    /// The state indicates the lifecycle stage of the collection, such as whether it has been fetched
    /// from the persistent store, staged for changes, saved after committing changes, or abandoned.
    ///
    /// # Usage
    /// Use this method to inspect the current state of the collection. DO NOT use this method to
    /// make decisions about whether certain operations (e.g., reading, writing, committing) are
    /// permissible. Use `is_accessible()` for this purpose instead.
    pub fn get_state(&self) -> CollectionState {
        self.state.clone()
    }

    /// Returns a reference to the vector of HolonReference members in the collection.
    ///
    /// # Semantics
    /// The members represent individual holons that are part of this collection. Each member is a
    /// reference to a Holon, which can be either staged or saved.
    ///
    /// # Usage
    /// Use this method for read-only access to the members of this collection for iteration,
    /// inspection, or performing bulk operations. This method does not clone the members,
    /// thus avoiding unnecessary copying.

    pub fn get_members(&self) -> &Vec<HolonReference> {
        &self.members
    }

    /// Adds the supplied HolonReferences to this holon collection and updates the keyed_index
    /// accordingly. Currently, this method requires a `context`. Use `add_reference_with_key()` to
    /// add individual references without requiring `context` when the key is known.
    pub fn add_references(
        &mut self,
        context: &HolonsContext,
        holons: Vec<HolonReference>,
    ) -> Result<(), HolonError> {
        self.is_accessible(AccessType::Write)?;

        for holon in holons {
            let index = self.members.len();
            self.members.push(holon.clone());
            let key = holon.get_key(context)?;
            if let Some(key) = key {
                self.keyed_index.insert(key, index);
            }
        }

        Ok(())
    }

    pub fn remove_references(
        &mut self,
        context: &HolonsContext,
        holons: Vec<HolonReference>,
    ) -> Result<(), HolonError> {
        self.is_accessible(AccessType::Write)?;

        for holon in holons {
            self.members.retain(|x| x != &holon);
            if let Some(key) = holon.get_key(context)? {
                self.keyed_index.remove(&key);
            }
        }
        Ok(())
    }

    /// Adds the supplied HolonReference to this holon collection and updates the keyed_index
    /// according to the supplied key. This allows the collection to be populated when key is
    /// known and context may not be available.
    pub fn add_reference_with_key(
        &mut self,
        key: Option<&MapString>,
        reference: &HolonReference,
    ) -> Result<(), HolonError> {
        self.is_accessible(AccessType::Write)?;
        let index = self.members.len();
        self.members.push(reference.clone());
        if let Some(key) = key {
            self.keyed_index.insert(key.clone(), index);
        }
        Ok(())
    }

    /// This method creates smartlinks from the specified source_id for the specified relationship
    /// name to each holon its collection that has a holon_id.
    pub fn save_smartlinks_for_collection(
        &self,
        context: &HolonsContext,
        source_id: LocalId,
        name: RelationshipName,
    ) -> Result<(), HolonError> {
        debug!(
        "Calling commit on each HOLON_REFERENCE in the collection for [source_id {:#?}]->{:#?}.",
        source_id, name.0.0.clone()
    );
        for holon_reference in &self.members {
<<<<<<< HEAD
            // Only commit references to holons with id's (i.e., Saved)
            if let Ok(target_id) = holon_reference.get_holon_id() {
                let key_option = holon_reference.get_key(context)?;
                let input: SmartLink = if let Some(key) = key_option {
                    let mut prop_vals: PropertyMap = BTreeMap::new();
                    prop_vals.insert(
                        PropertyName(MapString("key".to_string())),
                        BaseValue::StringValue(key),
                    );
                    SmartLink {
                        from_address: source_id.clone(),
                        to_address: target_id,
                        relationship_name: name.clone(),
                        smart_property_values: Some(prop_vals),
                    }
                } else {
                    SmartLink {
                        from_address: source_id.clone(),
                        to_address: target_id,
                        relationship_name: name.clone(),
                        smart_property_values: None,
                    }
                };
=======
            // Handle the Result<Option<HolonId>, HolonError> returned by get_holon_id
            match holon_reference.get_holon_id(context) {
                Ok(Some(target_id)) => {
                    let key_option = holon_reference.get_key(context)?;
                    let input: SmartLink = if let Some(key) = key_option {
                        let mut prop_vals: PropertyMap = BTreeMap::new();
                        prop_vals.insert(
                            PropertyName(MapString("key".to_string())),
                            BaseValue::StringValue(key),
                        );
                        SmartLink {
                            from_address: source_id.clone(),
                            to_address: target_id,
                            relationship_name: name.clone(),
                            smart_property_values: Some(prop_vals),
                        }
                    } else {
                        SmartLink {
                            from_address: source_id.clone(),
                            to_address: target_id,
                            relationship_name: name.clone(),
                            smart_property_values: None,
                        }
                    };
>>>>>>> 8565caff

                    save_smartlink(input)?;
                }
                Ok(None) => {
                    // Skip saving if get_holon_id returns None
                    continue;
                }
                Err(e) => {
                    // Return the error if get_holon_id fails
                    return Err(e);
                }
            }
        }
        Ok(())
    }


    /// The method
    pub fn commit_relationship(
        &self,
        context: &HolonsContext,
        source_id: LocalId,
        name: RelationshipName,
    ) -> Result<(), HolonError> {
        self.is_accessible(AccessType::Commit)?;

        self.save_smartlinks_for_collection(context, source_id.clone(), name.clone())?;

        Ok(())
    }
}<|MERGE_RESOLUTION|>--- conflicted
+++ resolved
@@ -220,7 +220,7 @@
         source_id, name.0.0.clone()
     );
         for holon_reference in &self.members {
-<<<<<<< HEAD
+
             // Only commit references to holons with id's (i.e., Saved)
             if let Ok(target_id) = holon_reference.get_holon_id() {
                 let key_option = holon_reference.get_key(context)?;
@@ -244,32 +244,8 @@
                         smart_property_values: None,
                     }
                 };
-=======
-            // Handle the Result<Option<HolonId>, HolonError> returned by get_holon_id
-            match holon_reference.get_holon_id(context) {
-                Ok(Some(target_id)) => {
-                    let key_option = holon_reference.get_key(context)?;
-                    let input: SmartLink = if let Some(key) = key_option {
-                        let mut prop_vals: PropertyMap = BTreeMap::new();
-                        prop_vals.insert(
-                            PropertyName(MapString("key".to_string())),
-                            BaseValue::StringValue(key),
-                        );
-                        SmartLink {
-                            from_address: source_id.clone(),
-                            to_address: target_id,
-                            relationship_name: name.clone(),
-                            smart_property_values: Some(prop_vals),
-                        }
-                    } else {
-                        SmartLink {
-                            from_address: source_id.clone(),
-                            to_address: target_id,
-                            relationship_name: name.clone(),
-                            smart_property_values: None,
-                        }
-                    };
->>>>>>> 8565caff
+
+
 
                     save_smartlink(input)?;
                 }
