--- conflicted
+++ resolved
@@ -25,16 +25,10 @@
     #[error("to {0}")]
     UnableToAddHolons(String),
     #[error("{0} is not a valid relationship for this source holon type {1}")]
-<<<<<<< HEAD
     InvalidRelationship(String, String), // TODO: move this error to ValidationError
-    // #[error("Wrong type: {0}")]
-    // TypeError(String),
-
-=======
-    InvalidRelationship(String, String),
     #[error("Cache Error: {0}")]
     CacheError(String),
->>>>>>> 452b44b6
+
 }
 
 impl From<WasmError> for HolonError {
