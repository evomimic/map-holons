use hdk::prelude::*;
use holons_integrity::*;
#[hdk_extern]
pub fn get_all_holon_nodes(_: ()) -> ExternResult<Vec<Record>> {
    let path = Path::from("all_holon_nodes");
    let links = get_links(
        GetLinksInputBuilder::try_new(path.path_entry_hash()?, LinkTypes::AllHolonNodes)?.build(),
    )?;
<<<<<<< HEAD
=======
    info!("Retrieved {:?} links for 'all_holon_nodes' path", links.len());
>>>>>>> c60b286a
    let get_input: Vec<GetInput> = links
        .into_iter()
        .map(|link| GetInput::new(link.target.try_into().unwrap(), GetOptions::default()))
        .collect();
    let records = HDK.with(|hdk| hdk.borrow().get(get_input))?;
    let records: Vec<Record> = records.into_iter().filter_map(|r| r).collect();
    Ok(records)
}<|MERGE_RESOLUTION|>--- conflicted
+++ resolved
@@ -6,10 +6,7 @@
     let links = get_links(
         GetLinksInputBuilder::try_new(path.path_entry_hash()?, LinkTypes::AllHolonNodes)?.build(),
     )?;
-<<<<<<< HEAD
-=======
     info!("Retrieved {:?} links for 'all_holon_nodes' path", links.len());
->>>>>>> c60b286a
     let get_input: Vec<GetInput> = links
         .into_iter()
         .map(|link| GetInput::new(link.target.try_into().unwrap(), GetOptions::default()))
