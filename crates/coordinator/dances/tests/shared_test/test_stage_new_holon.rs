--- conflicted
+++ resolved
@@ -57,11 +57,7 @@
                     // An index was returned in the body, retrieve the Holon at that index within
                     // the StagingArea and confirm it matches the expected Holon.
 
-<<<<<<< HEAD
-                    let holons = response.staging_area.get_staged_holons();
-=======
                     let holons = &response.state.get_staging_area().staged_holons;
->>>>>>> 5a8b416c
                     assert_eq!(expected_holon, holons[index as usize]);
 
                     info!("Success! Holon has been staged, as expected");
