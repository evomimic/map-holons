--- conflicted
+++ resolved
@@ -56,30 +56,6 @@
 
     (conductor, agent, cell)
 }
-<<<<<<< HEAD
-
-// TEST HELPERS //
-
-pub fn get_holon_by_key_from_test_state(
-    context: &HolonsContext,
-    source_key: MapString,
-    test_state: &mut DanceTestState,
-) -> Result<Option<HolonId>, HolonError> {
-    for holon in test_state.created_holons.clone() {
-        let option_key = holon.get_key()?;
-        if let Some(key) = option_key {
-            if key == source_key {
-                let id = holon.get_local_id()?.into();
-                return Ok(Some(id));
-            }
-        } else {
-            return Err(HolonError::Misc("Returned multiple Holons for key".to_string()));
-        }
-    }
-
-    Ok(None)
-}
-=======
 // pub fn get_holon_by_key_from_test_state(
 //     _context: &HolonsContext,
 //     source_key: MapString,
@@ -100,5 +76,4 @@
 //     }
 //
 //     Ok(None)
-// }
->>>>>>> c60b286a
+// }