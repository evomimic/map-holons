--- conflicted
+++ resolved
@@ -26,17 +26,13 @@
     ), // Adds relationship between two Holons
     EnsureDatabaseCount(MapInteger), // Ensures the expected number of holons exist in the DB
     StageHolon(Holon), // Associated data is expected Holon, it could be an empty Holon (i.e., with no internal state)
-<<<<<<< HEAD
+
     Commit,            // Attempts to commit
     WithProperties(StagedIndex, PropertyMap, ResponseStatusCode), // Update properties for Holon at StagedIndex with PropertyMap
     MatchSavedContent, // Ensures data committed to persistent store (DHT) matches expected
     AbandonStagedChanges(StagedIndex, ResponseStatusCode), // Marks a staged Holon as 'abandoned'
-=======
-    Commit,
-    WithProperties(StagedIndex, PropertyMap), // Update properties for Holon at StagedIndex with PropertyMap
-    MatchSavedContent,
     LoadCoreSchema,
->>>>>>> 1bd596cb
+
 }
 
 impl fmt::Display for DanceTestStep {
@@ -69,17 +65,16 @@
             DanceTestStep::MatchSavedContent => {
                 write!(f, "MatchSavedContent")
             }
-<<<<<<< HEAD
+
             DanceTestStep::AbandonStagedChanges(index, expected_response) => {
                 write!(
                     f,
                     "Marking Holon at ({:#?}) as Abandoned, expecting ({:#?})",
                     index, expected_response
                 )
-=======
             DanceTestStep::LoadCoreSchema => {
                 write!(f, "LoadCoreSchema")
->>>>>>> 1bd596cb
+
             }
         }
     }
@@ -154,7 +149,6 @@
         ));
         Ok(())
     }
-<<<<<<< HEAD
     pub fn add_abandon_staged_changes_step(
         &mut self,
         index: StagedIndex,
@@ -166,12 +160,10 @@
         ));
         Ok(())
     }
-}
-=======
     pub fn add_load_core_schema(&mut self) -> Result<(), HolonError> {
         self.steps.push_back(DanceTestStep::LoadCoreSchema);
         Ok(())
     }
 
-}
->>>>>>> 1bd596cb
+
+}