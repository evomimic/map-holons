--- conflicted
+++ resolved
@@ -1,4 +1,3 @@
-<<<<<<< HEAD
 use std::collections::VecDeque;
 use std::fmt;
 use dances::dance_request::PortableReference;
@@ -8,15 +7,8 @@
 use dances::staging_area::StagingArea;
 use holons::commit_manager::StagedIndex;
 use holons::relationship::RelationshipName;
-=======
-use dances::staging_area::StagingArea;
-use holons::commit_manager::StagedIndex;
-use holons::holon::{Holon, HolonState};
-use holons::holon_error::HolonError;
-use shared_types_holon::{HolonId, MapInteger, MapString, PropertyMap, PropertyValue};
-use std::collections::VecDeque;
-use std::fmt;
->>>>>>> 27ef9f77
+
+
 
 #[derive(Clone, Debug)]
 pub struct DancesTestCase {
@@ -132,7 +124,6 @@
     }
 }
 
-<<<<<<< HEAD
 
 impl DancesTestCase {
     pub fn new(name: String, description: String)->Self {
@@ -181,8 +172,6 @@
     // }
 }
 
-=======
->>>>>>> 27ef9f77
 // #[derive(Clone, Debug)]
 // pub enum HolonTestCase {
 //     Creates(HolonCreatesTestCase),
