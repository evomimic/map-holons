--- conflicted
+++ resolved
@@ -36,11 +36,9 @@
     cell: &SweetCell,
     test_state: &mut DanceTestState,
     expected_count: MapInteger,
-<<<<<<< HEAD
-){
-=======
+
 ) {
->>>>>>> 27ef9f77
+
     let expected_count_string = expected_count.0.to_string();
     info!("\n\n--- TEST STEP: Ensuring database holds {expected_count_string} holons ---");
     // Build a get_all_holons DanceRequest
@@ -57,12 +55,9 @@
             if let Holons(holons) = response.body.clone() {
                 assert_eq!(expected_count, MapInteger(holons.len() as i64));
                 let actual_count = holons.len().to_string();
-<<<<<<< HEAD
+
                 info!("Success! DB has {actual_count} holons, as expected");
 
-=======
-                println!("Success! DB has {actual_count} holons, as expected");
->>>>>>> 27ef9f77
             } else {
                 panic!(
                     "Expected get_all_holons to return Holons response, but it returned {:?}",
