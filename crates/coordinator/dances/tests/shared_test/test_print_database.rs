--- conflicted
+++ resolved
@@ -58,10 +58,7 @@
                                 "key = {:?}",
                                 key.unwrap_or_else(|| MapString("<None>".to_string())).0
                             );
-<<<<<<< HEAD
-=======
                             info!("{:?}", holon.summarize());
->>>>>>> c60b286a
                             debug!("\nHolon {:?}", as_json(&holon));
                         }
                         Err(holon_error) => {
