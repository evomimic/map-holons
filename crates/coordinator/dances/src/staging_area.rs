use hdk::prelude::*;
use holons::commit_manager::CommitManager;
<<<<<<< HEAD
=======
use holons::helpers::summarize_holons;
>>>>>>> c60b286a
use holons::holon::Holon;
use holons::holon_error::HolonError;
use shared_types_holon::MapString;
use std::cell::RefCell;
use std::collections::BTreeMap;
use std::rc::Rc;

#[hdk_entry_helper]
#[derive(Clone, Eq, PartialEq)]
pub struct StagingArea {
<<<<<<< HEAD
    pub staged_holons: Vec<Holon>, // Contains all holons staged for commit
=======
    staged_holons: Vec<Holon>,         // Contains all holons staged for commit
>>>>>>> c60b286a
    index: BTreeMap<MapString, usize>, // Allows lookup by key to staged holons for which keys are defined
}

impl StagingArea {
    pub fn empty() -> Self {
        StagingArea { staged_holons: Vec::new(), index: BTreeMap::new() }
<<<<<<< HEAD
=======
    }

    pub fn get_holon(&self, staged_index: usize) -> Result<Holon, HolonError> {
        if staged_index < self.staged_holons.len() {
            Ok(self.staged_holons[staged_index].clone())
        } else {
            Err(HolonError::IndexOutOfRange(staged_index.to_string()))
        }
>>>>>>> c60b286a
    }

    pub fn get_holon_mut(&mut self, staged_index: usize) -> Result<&mut Holon, HolonError> {
        if staged_index < self.staged_holons.len() {
            Ok(&mut self.staged_holons[staged_index])
        } else {
            Err(HolonError::IndexOutOfRange(staged_index.to_string()))
        }
    }

    pub fn get_staged_holons(&self) -> Vec<Holon> {
        self.staged_holons.clone()
    }

    pub fn is_empty(&self) -> bool {
        self.staged_holons.is_empty()
    }

    // Function to create StagingArea from CommitManager
    pub fn from_commit_manager(commit_manager: &CommitManager) -> Self {
        let staged_holons: Vec<Holon> =
            commit_manager.staged_holons.iter().map(|holon_rc| holon_rc.borrow().clone()).collect();
        StagingArea { staged_holons, index: commit_manager.keyed_index.clone() }
    }

    // Function to create CommitManager from StagingArea
    pub fn to_commit_manager(&self) -> CommitManager {
        let staged_holons: Vec<Rc<RefCell<Holon>>> =
            self.staged_holons.iter().map(|holon| Rc::new(RefCell::new(holon.clone()))).collect();
        CommitManager { staged_holons, keyed_index: self.index.clone() }
<<<<<<< HEAD
=======
    }

    //Method to summarize the StagingArea into a String for logging purposes
    pub fn summarize(&self) -> String {
        format!("\n    StagingArea: {{ Staged Holons {} }}", summarize_holons(&self.staged_holons))
>>>>>>> c60b286a
    }
}<|MERGE_RESOLUTION|>--- conflicted
+++ resolved
@@ -1,9 +1,6 @@
 use hdk::prelude::*;
 use holons::commit_manager::CommitManager;
-<<<<<<< HEAD
-=======
 use holons::helpers::summarize_holons;
->>>>>>> c60b286a
 use holons::holon::Holon;
 use holons::holon_error::HolonError;
 use shared_types_holon::MapString;
@@ -14,19 +11,13 @@
 #[hdk_entry_helper]
 #[derive(Clone, Eq, PartialEq)]
 pub struct StagingArea {
-<<<<<<< HEAD
-    pub staged_holons: Vec<Holon>, // Contains all holons staged for commit
-=======
     staged_holons: Vec<Holon>,         // Contains all holons staged for commit
->>>>>>> c60b286a
     index: BTreeMap<MapString, usize>, // Allows lookup by key to staged holons for which keys are defined
 }
 
 impl StagingArea {
     pub fn empty() -> Self {
         StagingArea { staged_holons: Vec::new(), index: BTreeMap::new() }
-<<<<<<< HEAD
-=======
     }
 
     pub fn get_holon(&self, staged_index: usize) -> Result<Holon, HolonError> {
@@ -35,7 +26,6 @@
         } else {
             Err(HolonError::IndexOutOfRange(staged_index.to_string()))
         }
->>>>>>> c60b286a
     }
 
     pub fn get_holon_mut(&mut self, staged_index: usize) -> Result<&mut Holon, HolonError> {
@@ -66,13 +56,10 @@
         let staged_holons: Vec<Rc<RefCell<Holon>>> =
             self.staged_holons.iter().map(|holon| Rc::new(RefCell::new(holon.clone()))).collect();
         CommitManager { staged_holons, keyed_index: self.index.clone() }
-<<<<<<< HEAD
-=======
     }
 
     //Method to summarize the StagingArea into a String for logging purposes
     pub fn summarize(&self) -> String {
         format!("\n    StagingArea: {{ Staged Holons {} }}", summarize_holons(&self.staged_holons))
->>>>>>> c60b286a
     }
 }