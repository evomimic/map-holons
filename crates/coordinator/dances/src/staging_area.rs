use hdk::prelude::*;
use holons::commit_manager::{CommitManager};
use holons::holon::{Holon};
use holons::holon_error::HolonError;
<<<<<<< HEAD
use holons::staged_reference::StagedReference;
use shared_types_holon::MapString;
use std::cell::RefCell;
use std::collections::BTreeMap;
use std::rc::Rc;
=======
use shared_types_holon::{MapString};
>>>>>>> 5a8b416c

#[hdk_entry_helper]
#[derive(Clone, Eq, PartialEq)]
pub struct StagingArea {
    staged_holons: Vec<Holon>,         // Contains all holons staged for commit
    index: BTreeMap<MapString, usize>, // Allows lookup by key to staged holons for which keys are defined
}

impl StagingArea {
<<<<<<< HEAD
    pub fn new() -> Self {
=======

    pub fn empty()->Self {
>>>>>>> 5a8b416c
        StagingArea {
            staged_holons: Vec::new(),
            index: BTreeMap::new(),
        }
    }

    pub fn get_holon(&self, staged_index: usize) -> Result<Holon, HolonError> {
        if staged_index < self.staged_holons.len() {
            Ok(self.staged_holons[staged_index].clone())
        } else {
            Err(HolonError::IndexOutOfRange(staged_index.to_string()))
        }
    }

    pub fn get_holon_mut(&mut self, staged_index: usize) -> Result<&mut Holon, HolonError> {
        if staged_index < self.staged_holons.len() {
            Ok(&mut self.staged_holons[staged_index])
        } else {
            Err(HolonError::IndexOutOfRange(staged_index.to_string()))
        }
    }

    pub fn get_staged_holons(&self) -> Vec<Holon> {
        self.staged_holons.clone()
    }

    pub fn is_empty(&self) -> bool {
        self.staged_holons.is_empty()
    }

    // Function to create StagingArea from CommitManager
    pub fn from_commit_manager(commit_manager: &CommitManager) -> Self {
        let staged_holons: Vec<Holon> = commit_manager
            .staged_holons
            .iter()
            .map(|holon_rc| holon_rc.borrow().clone())
            .collect();
        StagingArea {
            staged_holons,
            index: commit_manager.keyed_index.clone(),
        }
    }

    // Function to create CommitManager from StagingArea
    pub fn to_commit_manager(&self) -> CommitManager {
        let staged_holons: Vec<Rc<RefCell<Holon>>> = self
            .staged_holons
            .iter()
            .map(|holon| Rc::new(RefCell::new(holon.clone())))
            .collect();
        CommitManager {
            staged_holons,
            keyed_index: self.index.clone(),
        }
    }
}<|MERGE_RESOLUTION|>--- conflicted
+++ resolved
@@ -2,15 +2,7 @@
 use holons::commit_manager::{CommitManager};
 use holons::holon::{Holon};
 use holons::holon_error::HolonError;
-<<<<<<< HEAD
-use holons::staged_reference::StagedReference;
-use shared_types_holon::MapString;
-use std::cell::RefCell;
-use std::collections::BTreeMap;
-use std::rc::Rc;
-=======
 use shared_types_holon::{MapString};
->>>>>>> 5a8b416c
 
 #[hdk_entry_helper]
 #[derive(Clone, Eq, PartialEq)]
@@ -20,12 +12,8 @@
 }
 
 impl StagingArea {
-<<<<<<< HEAD
-    pub fn new() -> Self {
-=======
 
     pub fn empty()->Self {
->>>>>>> 5a8b416c
         StagingArea {
             staged_holons: Vec::new(),
             index: BTreeMap::new(),
