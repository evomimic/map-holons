use hdk::prelude::*;
use holons::cache_manager::HolonCacheManager;
use holons::commit_manager::StagedIndex;
use holons::context::HolonsContext;
use holons::holon::Holon;
use holons::holon_reference::HolonReference;
use holons::query::{NodeCollection, QueryExpression};
use holons::relationship::RelationshipName;

use crate::session_state::SessionState;
use shared_types_holon::{HolonId, LocalId, MapString, PropertyMap};

#[hdk_entry_helper]
#[derive(Clone, Eq, PartialEq)]
pub struct DanceRequest {
    pub dance_name: MapString, // unique key within the (single) dispatch table
    pub dance_type: DanceType,
    pub body: RequestBody,
    // pub staging_area: StagingArea,
    state: SessionState,
    //pub descriptor: Option<HolonReference>, // space_id+holon_id of DanceDescriptor
}

#[hdk_entry_helper]
#[derive(Clone, Eq, PartialEq)]
pub enum DanceType {
    Standalone,                  // i.e., a dance not associated with a specific holon
    QueryMethod(NodeCollection), // a read-only dance originated from a specific, already persisted, holon
    CommandMethod(StagedIndex), // a mutating method operating on a specific staged_holon identified by its index into the staged_holons vector
    CloneMethod(HolonReference), // a specific method for cloning a Holon
    NewVersionMethod(HolonId), // a SmartReference only method for cloning a Holon as new version by linking to the original Holon it was cloned from via PREDECESSOR relationship
    DeleteMethod(LocalId),
}

#[hdk_entry_helper]
#[derive(Clone, Eq, PartialEq)]
pub enum RequestBody {
    None,
    Holon(Holon),
    TargetHolons(RelationshipName, Vec<HolonReference>),
    HolonId(HolonId),
    ParameterValues(PropertyMap),
    Index(StagedIndex),
    QueryExpression(QueryExpression),
}

impl RequestBody {
    pub fn new() -> Self {
        Self::None // Assuming 'None' is the default variant
    }

    pub fn new_holon(holon: Holon) -> Self {
        Self::Holon(holon)
    }

    pub fn new_parameter_values(parameters: PropertyMap) -> Self {
        Self::ParameterValues(parameters)
    }

    pub fn new_target_holons(
        relationship_name: RelationshipName,
        holons_to_add: Vec<HolonReference>,
    ) -> Self {
        Self::TargetHolons(relationship_name, holons_to_add)
    }

    pub fn new_index(index: StagedIndex) -> Self {
        Self::Index(index)
    }

    pub fn new_query_expression(query_expression: QueryExpression) -> Self {
        Self::QueryExpression(query_expression)
    }
    pub fn summarize(&self) -> String {
        match &self {
            RequestBody::Holon(holon) => format!("  Holon summary: {}", holon.summarize()),
            RequestBody::TargetHolons(relationship_name, holons) => format!(
                "  relationship: {:?}, {{\n    holon_references: {:?} }} ",
                relationship_name, holons
            ),
            RequestBody::HolonId(holon_id) => format!("  HolonId: {:?}", holon_id),

            _ => format!("{:#?}", self), // Use full debug for other response bodies
        }
    }
}

impl DanceRequest {
    pub fn new(
        dance_name: MapString,
        dance_type: DanceType,
        body: RequestBody,
        state: SessionState,
    ) -> Self {
        Self { dance_name, dance_type, body, state }
    }
    pub fn get_state(&self) -> &SessionState {
        &self.state
    }
    // Optionally, you can provide a mutable getter for state if needed
    pub fn get_state_mut(&mut self) -> &mut SessionState {
        &mut self.state
    }
    pub fn init_context_from_state(&self) -> HolonsContext {
        let commit_manager = self.get_state().get_staging_area().to_commit_manager();
        // assert_eq!(request.staging_area.staged_holons.len(),commit_manager.staged_holons.len());

        let local_holon_space = self.get_state().get_local_holon_space();
<<<<<<< HEAD
        info!("initializing context from session state in dance request");
        HolonsContext::init_context(commit_manager, HolonCacheManager::new(), local_holon_space)
=======
        debug!("initializing context from session state in dance request");
        HolonsContext::init_context(commit_manager, HolonCacheManager::new(), local_holon_space)
    }
    // Method to summarize the DanceResponse for logging purposes
    pub fn summarize(&self) -> String {
        format!(
            "DanceRequest {{ \n  dance_name: {:?}, dance_type: {:?}, \n  body: {}, \n  state: {} }}\n",
            self.dance_name.to_string(),
            self.dance_type,
            self.body.summarize(),
            self.state.summarize(),
        )
>>>>>>> c60b286a
    }
}<|MERGE_RESOLUTION|>--- conflicted
+++ resolved
@@ -106,10 +106,6 @@
         // assert_eq!(request.staging_area.staged_holons.len(),commit_manager.staged_holons.len());
 
         let local_holon_space = self.get_state().get_local_holon_space();
-<<<<<<< HEAD
-        info!("initializing context from session state in dance request");
-        HolonsContext::init_context(commit_manager, HolonCacheManager::new(), local_holon_space)
-=======
         debug!("initializing context from session state in dance request");
         HolonsContext::init_context(commit_manager, HolonCacheManager::new(), local_holon_space)
     }
@@ -122,6 +118,7 @@
             self.body.summarize(),
             self.state.summarize(),
         )
->>>>>>> c60b286a
+        info!("initializing context from session state in dance request");
+        HolonsContext::init_context(commit_manager, HolonCacheManager::new(), local_holon_space)
     }
 }