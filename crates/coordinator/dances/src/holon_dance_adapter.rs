<<<<<<< HEAD
//! This file defines the DancesAdaptors offered by the holons zome.
//! TODO: Move these adaptors to their own zome
//!
//! For each Dance, this file defines:
//! - a `build_` function as a helper function for creating DanceRequests for that Dance from
//! native parameters.
//!- a function that performs the dance
//!
//!
//! As a dance adaptor, this function wraps (and insulates) Dancer from native functionality
//! and insulates the native function from any dependency on Dances. In general, this means:
//! 1.  Extracting any required input parameters from the DanceRequest's request_body
//! 2.  Invoking the native function
//! 3.  Creating a DanceResponse based on the results returned by the native function. This includes,
//! mapping any errors into an appropriate ResponseStatus and returning results in the body.

=======
use std::borrow::Borrow;
use std::rc::Rc;

/// This file defines the DancesAdaptors offered by the holons zome.
/// TODO: Move these adaptors to their own zome
///
/// For each Dance, this file defines:
/// - a `build_` function as a helper function for creating DanceRequests for that Dance from
/// native parameters.
/// - a function that performs the dance
///
///
/// /// As a dance adaptor, this function wraps (and insulates) Dancer from native functionality
/// and insulates the native function from any dependency on Dances. In general, this means:
/// 1.  Extracting any required input parameters from the DanceRequest's request_body
/// 2.  Invoking the native function
/// 3.  Creating a DanceResponse based on the results returned by the native function. This includes,
/// mapping any errors into an appropriate ResponseStatus and returning results in the body.
use hdk::prelude::*;
>>>>>>> 27ef9f77

use hdi::prelude::*;
use holons::commit_manager::CommitRequestStatus::*;
use holons::commit_manager::{CommitManager, StagedIndex};
use holons::context::HolonsContext;
use holons::holon::Holon;
use holons::holon_error::HolonError;
<<<<<<< HEAD
use holons::holon_reference::HolonReference;
use holons::relationship::RelationshipName;
use shared_types_holon::{MapString, PropertyMap};
=======
use shared_types_holon::HolonId;
use shared_types_holon::{MapInteger, MapString, PropertyMap};
>>>>>>> 27ef9f77

use crate::dance_request::{DanceRequest, DanceType, PortableReference, RequestBody};
use crate::dance_response::ResponseBody;
use crate::staging_area::StagingArea;

/// *DanceRequest:*
/// - dance_name: "add_related_holons"
/// - dance_type: Command(StagedIndex) -- references the staged holon that is the `source` of the relationship being extended
/// - request_body:
///     _TargetHolons_: specifying the RelationshipName and list of PortableReferences to the holons to add
///
/// *ResponseBody:*
/// - an Index into staged_holons that references the updated holon.
///
pub fn add_related_holons_dance(context: &HolonsContext, request: DanceRequest) -> Result<ResponseBody, HolonError> {
    debug!("Entered add_related_holons_dance");

    // Match the dance_type
    match request.dance_type {
        DanceType::CommandMethod(staged_index) => {
            // Borrow a read-only reference to the CommitManager
            let staged_reference_result = {
                let commit_manager = context.commit_manager.borrow();
                debug!("Matched CommandMethod as dance_type.");
                // Convert the staged_index into a StagedReference
                commit_manager.to_staged_reference(staged_index)
            };

            // Handle the result of to_staged_reference
            match staged_reference_result {
                Ok(source_reference) => {
                    match request.body {
                        RequestBody::TargetHolons(relationship_name, holons_to_add) => {
                            // Convert Vec<PortableReference> to Vec<HolonReference> inline
                            debug!("Matched TargetHolons as RequestBody, building holon_refs_vec");
                            let holon_refs_vec: Vec<HolonReference> = holons_to_add
                                .into_iter()
                                .map(|portable_ref| portable_ref.to_holon_reference())
                                .collect();

                            debug!("Got the holon_refs_vec, about to call add_related_holons");
                            // Call the add_related_holons method on StagedReference
                            source_reference.add_related_holons(context, relationship_name, holon_refs_vec)?;

                            Ok(ResponseBody::Index(staged_index))
                        }
                        _ => Err(HolonError::InvalidParameter("Invalid request body".to_string())),
                    }
                }
                Err(e) => Err(e),
            }
        }
        _ => Err(HolonError::InvalidParameter("Expected CommandMethod(StagedIndex) DanceType, didn't get one".to_string())),
    }
}


///
/// Builds a DanceRequest for adding related holons to a source_holon.
pub fn build_add_related_holons_dance_request(
    staging_area: StagingArea,
    index: StagedIndex,
    relationship_name:RelationshipName,
    holons_to_add: Vec<PortableReference>,
)->Result<DanceRequest, HolonError> {
    let body = RequestBody::new_target_holons(relationship_name, holons_to_add);
    Ok(DanceRequest::new(MapString("add_related_holons".to_string()), DanceType::CommandMethod(index),body, staging_area))
}

/// This dance creates a new holon that can be incrementally built up prior to commit.
///
/// *DanceRequest:*
/// - dance_name: "stage_new_holon"
/// - dance_type: Standalone
/// - request_body:
///     ParameterValues: specifying the initial set of properties to set in the staged_holon (if any)
///
/// *ResponseBody:*
/// - an Index into staged_holons that references the newly staged holon.
///
pub fn stage_new_holon_dance(
    context: &HolonsContext,
    request: DanceRequest,
) -> Result<ResponseBody, HolonError> {
    // Create and stage new Holon
    let mut new_holon = Holon::new();

    // Populate parameters if available
    match request.body {
        RequestBody::None => {
            // No parameters to populate, continue
        }
        RequestBody::ParameterValues(parameters) => {
            // Populate parameters into the new Holon
            for (property_name, base_value) in parameters.iter() {
                new_holon.with_property_value(property_name.clone(), base_value.clone());
            }
        }
        _ => return Err(HolonError::InvalidParameter("request.body".to_string())),
    }

    // Stage the new holon
    let staged_reference = context
        .commit_manager
        .borrow_mut()
        .stage_new_holon(new_holon);
    // This operation will have added the staged_holon to the CommitManager's vector and returned a
    // StagedReference to it.

<<<<<<< HEAD
    Ok(ResponseBody::Index(staged_reference.holon_index))
=======
    // Convert the holon_index in the StagedReference into a MapInteger
    // and then return it in the response body
    let index = MapInteger(
        staged_reference
            .holon_index
            .try_into()
            .expect("Conversion failed"),
    );
    Ok(ResponseBody::Index(index))
>>>>>>> 27ef9f77
}

/// Builds a DanceRequest for staging a new holon. Properties, if supplied, they will be included
/// in the body of the request.
pub fn build_stage_new_holon_dance_request(
    staging_area: StagingArea,
    properties: PropertyMap,
) -> Result<DanceRequest, HolonError> {
    let body = RequestBody::new_parameter_values(properties);
    Ok(DanceRequest::new(
        MapString("stage_new_holon".to_string()),
        DanceType::Standalone,
        body,
        staging_area,
    ))
}

/// Add property values to an already staged holon
///
/// *DanceRequest:*
/// - dance_name: "with_properties"
/// - dance_type: Command(StagedIndex) -- references staged_holon to update
/// - request_body:
///     ParameterValues: specifying the set of properties to set in the staged_holon
///
/// *ResponseBody:*
/// - an Index into staged_holons that references the updated holon.
///
pub fn with_properties_dance(
    context: &HolonsContext,
    request: DanceRequest,
) -> Result<ResponseBody, HolonError> {
    // Get the staged holon
    match request.dance_type {
        DanceType::CommandMethod(staged_index) => {
            // Try to get a mutable reference to the staged holon referenced by its index
            let commit_manage_mut = context.commit_manager.borrow_mut();
            let staged_holon = commit_manage_mut.get_mut_holon_by_index(staged_index.clone());

            match staged_holon {
                Ok(mut holon_mut) => {
                    // Populate properties from parameters (if any)
                    match request.body {
                        RequestBody::None => {
                            // No parameters to populate, continue
                            Ok(ResponseBody::Index(staged_index))
                        }
                        RequestBody::ParameterValues(parameters) => {
                            // Populate parameters into the new Holon
                            for (property_name, base_value) in parameters {
                                holon_mut
                                    .with_property_value(property_name.clone(), base_value.clone());
                            }
                            Ok(ResponseBody::Index(staged_index))
                        }
                        _ => Err(HolonError::InvalidParameter("request.body".to_string())),
                    }
                }
                Err(_) => Err(HolonError::IndexOutOfRange(
                    "Unable to borrow a mutable reference to holon at supplied staged_index"
                        .to_string(),
                )),
            }
        }
        _ => Err(HolonError::InvalidParameter(
            "Expected Command(StagedIndex) DanceType, didn't get one".to_string(),
        )),
    }
}

/// Builds a DanceRequest for adding a new property value(s) to an already staged holon.
pub fn build_with_properties_dance_request(
    staging_area: StagingArea,
    index: StagedIndex,
    properties: PropertyMap,
) -> Result<DanceRequest, HolonError> {
    let body = RequestBody::new_parameter_values(properties);
<<<<<<< HEAD
    Ok(DanceRequest::new(MapString("with_properties".to_string()), DanceType::CommandMethod(index), body, staging_area))
=======
    Ok(DanceRequest::new(
        MapString("with_properties".to_string()),
        DanceType::Command(index),
        body,
        staging_area,
    ))
>>>>>>> 27ef9f77
}

/// Get all holons from the persistent store
///
/// *DanceRequest:*
/// - dance_name: "get_all_holons"
/// - dance_type: Standalone
/// - request_body: None
///
/// *ResponseBody:*
/// - Holons -- will be replaced by SmartCollection once supported
///
pub fn get_all_holons_dance(
    _context: &HolonsContext,
    _request: DanceRequest,
) -> Result<ResponseBody, HolonError> {
    // TODO: add support for descriptor parameter
    //
    //
    let query_result = Holon::get_all_holons();
    match query_result {
        Ok(holons) => Ok(ResponseBody::Holons(holons)),
        Err(holon_error) => Err(holon_error.into()),
    }
}

/// Builds a DanceRequest for retrieving all holons from the persistent store
pub fn build_get_all_holons_dance_request(
    staging_area: StagingArea,
) -> Result<DanceRequest, HolonError> {
    let body = RequestBody::new();
    Ok(DanceRequest::new(
        MapString("get_all_holons".to_string()),
        DanceType::Standalone,
        body,
        staging_area,
    ))
}

/// Gets Holon from persistent store, located by HolonId (ActionHash)
///
/// *DanceRequest:*
/// - dance_name: "get_holon_by_id"
/// - dance_type: Standalone
/// - request_body:
///     - HolonId(HolonId)
///
/// *ResponseBody:*
///     - Holon(Holon)
///
pub fn get_holon_by_id_dance(
    context: &HolonsContext,
    request: DanceRequest,
) -> Result<ResponseBody, HolonError> {
    let holon_id = match request.body {
        RequestBody::HolonId(id) => id,
        _ => {
            return Err(HolonError::InvalidParameter(
                "RequestBody variant must be HolonId".to_string(),
            ))
        }
    };
    let mut cache_manager = context.cache_manager.borrow_mut();
    let rc_holon = cache_manager.get_rc_holon(None, &holon_id)?;

    Ok(ResponseBody::Holon((*rc_holon).clone()))
}

/// Builds a DanceRequest for retrieving holon by HolonId from the persistent store
pub fn build_get_holon_by_id_dance_request(
    staging_area: StagingArea,
    holon_id: HolonId,
) -> Result<DanceRequest, HolonError> {
    let body = RequestBody::HolonId(holon_id);
    Ok(DanceRequest::new(
        MapString("get_holon_by_id".to_string()),
        DanceType::Standalone,
        body,
        staging_area,
    ))
}

/// Commit all staged holons to the persistent store
///
/// *DanceRequest:*
/// - dance_name: "commit"
/// - dance_type: Standalone
/// - request_body: None
///
/// *ResponseBody:*
/// - Holons -- a vector of clones of all successfully committed holons
///
<<<<<<< HEAD
pub fn commit_dance(context: &HolonsContext, _request: DanceRequest) -> Result<ResponseBody, HolonError> {

    let commit_response = CommitManager::commit(context);


=======
pub fn commit_dance(
    context: &HolonsContext,
    _request: DanceRequest,
) -> Result<ResponseBody, HolonError> {
    let commit_response = context.commit_manager.borrow_mut().commit(context);
>>>>>>> 27ef9f77

    match commit_response.status {
        Complete => Ok(ResponseBody::Holons(commit_response.saved_holons)),
        Incomplete => {
<<<<<<< HEAD
            let completion_message = format!("{} of {:?} were successfully committed",
                                             commit_response.saved_holons.len(),
                                             commit_response.commits_attempted.0,
=======
            let completion_message = format!(
                "{} of {:?} were successfully committed",
                commit_response.saved_holons.len(),
                commit_response.commits_attempted,
>>>>>>> 27ef9f77
            );
            Err(HolonError::CommitFailure(completion_message.to_string()))
        }
    }
}

///
/// Builds a DanceRequest for staging a new holon. Properties, if supplied, they will be included
/// in the body of the request.
pub fn build_commit_dance_request(staging_area: StagingArea) -> Result<DanceRequest, HolonError> {
    let body = RequestBody::None;
    Ok(DanceRequest::new(
        MapString("commit".to_string()),
        DanceType::Standalone,
        body,
        staging_area,
    ))
}

//
// #[hdk_extern]
// pub fn with_property_value(input: WithPropertyInput) -> ExternResult<Holon> {
//     let mut holon = input.holon.clone();
//     holon.with_property_value(
//         input.property_name.clone(),
//         input.value.clone());
//     Ok(holon)
// }
// #[hdk_extern]
// pub fn get_holon(
//     id: HolonId,
// ) -> ExternResult<Option<Holon>> {
//        match Holon::get_holon(id) {
//         Ok(result) => Ok(result),
//         Err(holon_error) => {
//             Err(holon_error.into())
//         }
//     }
// }
//
// #[hdk_extern]
// pub fn commit(input: Holon) -> ExternResult<Holon> {
//     let holon = input.clone();
//     // // quick exit to test error return
//     // return Err(HolonError::NotImplemented("load_core_schema_aoi".to_string()).into());
//     match holon.commit() {
//         Ok(result)=> Ok(result.clone()),
//         Err(holon_error) => {
//             Err(holon_error.into())
//         }
//     }
//
// }
//
// #[hdk_extern]
// pub fn get_all_holons(
//    _: (),
// ) -> ExternResult<Vec<Holon>> {
//     match Holon::get_all_holons() {
//         Ok(result) => Ok(result),
//         Err(holon_error) => {
//             Err(holon_error.into())
//         }
//     }
//
// }
// #[hdk_extern]
// pub fn delete_holon(
//     target_holon_id: ActionHash,
// ) -> ExternResult<ActionHash> {
//     match delete_holon_node(target_holon_id) {
//         Ok(result) => Ok(result),
//         Err(holon_error) => {
//             Err(holon_error.into())
//         }
//     }
// }

/*
#[derive(Serialize, Deserialize, Debug)]
pub struct UpdateHolonNodeInput {
    pub original_holon_hash: ActionHash,
    pub previous_holon_hash: ActionHash,
    pub updated_holon: HolonNode,
}
#[hdk_extern]
pub fn update_holon(input: UpdateHolonNodeInput) -> ExternResult<Record> {
    let updated_holon_hash = update_entry(
        input.previous_holon_hash.clone(),
        &input.updated_holon,
    )?;
    create_link(
        input.original_holon_hash.clone(),
        updated_holon_hash.clone(),
        LinkTypes::HolonNodeUpdates,
        (),
    )?;
    let record = get(updated_holon_hash.clone(), GetOptions::default())?
        .ok_or(
            wasm_error!(
                WasmErrorInner::Guest(String::from("Could not find the newly updated HolonNode"))
            ),
        )?;
    Ok(record)
}

 */<|MERGE_RESOLUTION|>--- conflicted
+++ resolved
@@ -1,4 +1,3 @@
-<<<<<<< HEAD
 //! This file defines the DancesAdaptors offered by the holons zome.
 //! TODO: Move these adaptors to their own zome
 //!
@@ -15,42 +14,24 @@
 //! 3.  Creating a DanceResponse based on the results returned by the native function. This includes,
 //! mapping any errors into an appropriate ResponseStatus and returning results in the body.
 
-=======
+
 use std::borrow::Borrow;
 use std::rc::Rc;
 
-/// This file defines the DancesAdaptors offered by the holons zome.
-/// TODO: Move these adaptors to their own zome
-///
-/// For each Dance, this file defines:
-/// - a `build_` function as a helper function for creating DanceRequests for that Dance from
-/// native parameters.
-/// - a function that performs the dance
-///
-///
-/// /// As a dance adaptor, this function wraps (and insulates) Dancer from native functionality
-/// and insulates the native function from any dependency on Dances. In general, this means:
-/// 1.  Extracting any required input parameters from the DanceRequest's request_body
-/// 2.  Invoking the native function
-/// 3.  Creating a DanceResponse based on the results returned by the native function. This includes,
-/// mapping any errors into an appropriate ResponseStatus and returning results in the body.
+
+
 use hdk::prelude::*;
->>>>>>> 27ef9f77
-
-use hdi::prelude::*;
 use holons::commit_manager::CommitRequestStatus::*;
 use holons::commit_manager::{CommitManager, StagedIndex};
 use holons::context::HolonsContext;
 use holons::holon::Holon;
 use holons::holon_error::HolonError;
-<<<<<<< HEAD
 use holons::holon_reference::HolonReference;
 use holons::relationship::RelationshipName;
-use shared_types_holon::{MapString, PropertyMap};
-=======
+use shared_types_holon::{MapString, MapInteger, PropertyMap};
 use shared_types_holon::HolonId;
-use shared_types_holon::{MapInteger, MapString, PropertyMap};
->>>>>>> 27ef9f77
+
+
 
 use crate::dance_request::{DanceRequest, DanceType, PortableReference, RequestBody};
 use crate::dance_response::ResponseBody;
@@ -160,19 +141,8 @@
     // This operation will have added the staged_holon to the CommitManager's vector and returned a
     // StagedReference to it.
 
-<<<<<<< HEAD
     Ok(ResponseBody::Index(staged_reference.holon_index))
-=======
-    // Convert the holon_index in the StagedReference into a MapInteger
-    // and then return it in the response body
-    let index = MapInteger(
-        staged_reference
-            .holon_index
-            .try_into()
-            .expect("Conversion failed"),
-    );
-    Ok(ResponseBody::Index(index))
->>>>>>> 27ef9f77
+
 }
 
 /// Builds a DanceRequest for staging a new holon. Properties, if supplied, they will be included
@@ -250,16 +220,9 @@
     properties: PropertyMap,
 ) -> Result<DanceRequest, HolonError> {
     let body = RequestBody::new_parameter_values(properties);
-<<<<<<< HEAD
+
     Ok(DanceRequest::new(MapString("with_properties".to_string()), DanceType::CommandMethod(index), body, staging_area))
-=======
-    Ok(DanceRequest::new(
-        MapString("with_properties".to_string()),
-        DanceType::Command(index),
-        body,
-        staging_area,
-    ))
->>>>>>> 27ef9f77
+
 }
 
 /// Get all holons from the persistent store
@@ -352,33 +315,16 @@
 /// *ResponseBody:*
 /// - Holons -- a vector of clones of all successfully committed holons
 ///
-<<<<<<< HEAD
 pub fn commit_dance(context: &HolonsContext, _request: DanceRequest) -> Result<ResponseBody, HolonError> {
 
     let commit_response = CommitManager::commit(context);
-
-
-=======
-pub fn commit_dance(
-    context: &HolonsContext,
-    _request: DanceRequest,
-) -> Result<ResponseBody, HolonError> {
-    let commit_response = context.commit_manager.borrow_mut().commit(context);
->>>>>>> 27ef9f77
 
     match commit_response.status {
         Complete => Ok(ResponseBody::Holons(commit_response.saved_holons)),
         Incomplete => {
-<<<<<<< HEAD
             let completion_message = format!("{} of {:?} were successfully committed",
                                              commit_response.saved_holons.len(),
                                              commit_response.commits_attempted.0,
-=======
-            let completion_message = format!(
-                "{} of {:?} were successfully committed",
-                commit_response.saved_holons.len(),
-                commit_response.commits_attempted,
->>>>>>> 27ef9f77
             );
             Err(HolonError::CommitFailure(completion_message.to_string()))
         }
