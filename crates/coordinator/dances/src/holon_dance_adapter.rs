//! This file defines the DancesAdaptors offered by the holons zome.
//! TODO: Move these adaptors to their own zome
//!
//! For each Dance, this file defines:
//! - a `build_` function as a helper function for creating DanceRequests for that Dance from
//! native parameters.
//!- a function that performs the dance
//!
//!
//! As a dance adaptor, this function wraps (and insulates) Dancer from native functionality
//! and insulates the native function from any dependency on Dances. In general, this means:
//! 1.  Extracting any required input parameters from the DanceRequest's request_body
//! 2.  Invoking the native function
//! 3.  Creating a DanceResponse based on the results returned by the native function. This includes,
//! mapping any errors into an appropriate ResponseStatus and returning results in the body.

use hdk::prelude::*;
use holons::commit_manager::CommitRequestStatus::*;
use holons::commit_manager::{CommitManager, StagedIndex};
use holons::context::HolonsContext;
use holons::holon::Holon;
use holons::holon_error::HolonError;
use holons::holon_reference::HolonReference;
use holons::query::*;
use holons::relationship::RelationshipName;
use shared_types_holon::{HolonId, LocalId};
use shared_types_holon::{MapString, PropertyMap};

use crate::dance_request::{DanceRequest, DanceType, RequestBody};
use crate::dance_response::ResponseBody;
<<<<<<< HEAD
use crate::staging_area::{self, StagingArea};
=======
use crate::session_state::SessionState;
use crate::staging_area::StagingArea;
>>>>>>> 4e2cb107

/// *DanceRequest:*
/// - dance_name: "add_related_holons"
/// - dance_type: Command(StagedIndex) -- references the staged holon that is the `source` of the relationship being extended
/// - request_body:
///     _TargetHolons_: specifying the RelationshipName and list of PortableReferences to the holons to add
///
/// *ResponseBody:*
/// - an Index into staged_holons that references the updated holon.
///
pub fn add_related_holons_dance(
    context: &HolonsContext,
    request: DanceRequest,
) -> Result<ResponseBody, HolonError> {
    debug!("Entered add_related_holons_dance");

    // Match the dance_type
    match request.dance_type {
        DanceType::CommandMethod(staged_index) => {
            // Borrow a read-only reference to the CommitManager
            let staged_reference_result = {
                let commit_manager = context.commit_manager.borrow();
                debug!("Matched CommandMethod as dance_type.");
                // Convert the staged_index into a StagedReference
                commit_manager.to_staged_reference(staged_index)
            };

            // Handle the result of to_staged_reference
            match staged_reference_result {
                Ok(source_reference) => {
                    match request.body {
                        RequestBody::TargetHolons(relationship_name, holons_to_add) => {
                            // Convert Vec<PortableReference> to Vec<HolonReference> inline
                            debug!("Matched TargetHolons as RequestBody, building holon_refs_vec");

                            debug!("Got the holon_refs_vec, about to call add_related_holons");
                            // Call the add_related_holons method on StagedReference
                            source_reference.add_related_holons(
                                context,
                                relationship_name,
                                holons_to_add,
                            )?;

                            Ok(ResponseBody::Index(staged_index))
                        }
                        _ => Err(HolonError::InvalidParameter(
                            "Invalid RequestBody: expected TargetHolons, didn't get one"
                                .to_string(),
                        )),
                    }
                }
                Err(e) => Err(e),
            }
        }
        _ => Err(HolonError::InvalidParameter(
            "Invalid DanceType: expected CommandMethod(StagedIndex), didn't get one".to_string(),
        )),
    }
}
///
/// Builds a DanceRequest for adding related holons to a source_holon.
pub fn build_add_related_holons_dance_request(
    staging_area: StagingArea,
    index: StagedIndex,
    relationship_name: RelationshipName,
    holons_to_add: Vec<HolonReference>,
) -> Result<DanceRequest, HolonError> {
    let body = RequestBody::new_target_holons(relationship_name, holons_to_add);
    Ok(DanceRequest::new(
        MapString("add_related_holons".to_string()),
        DanceType::CommandMethod(index),
        body,
        staging_area,
    ))
}

/// This dance deletes an existing holon from the persistent store.
/// 
/// *DanceRequest:*
/// - dance_name: "delete_holon"
/// - dance_type: DeleteMethod(HolonId)
/// - request_body: None
///   
///
/// *ResponseBody:*
/// None
///
// In the absence of descriptors that can specify the DeletionSemantic,
// this enhancement will adopt Allow as a default policy. When we have RelationshipDescriptors, we can use their properties 
// to drive a richer range of deletion behaviors.
//
// NOTE: This dance implements an immediate delete. We may want to consider staging holons for deletion and postponing the actual deletion until commit. 
// This would allow the cascaded effects of the delete to be determined and shared with the agent, leaving them free to cancel the deletion if desired. 
// A staged deletion process would be more consistent with the staged creation process.
pub fn delete_holon_dance(
    _context: &HolonsContext,
    request: DanceRequest,
) -> Result<ResponseBody, HolonError> {
    debug!("Entering delete_holon dance..");
    match request.dance_type {
        DanceType::DeleteMethod(holon_id) => {
            Holon::delete_holon(holon_id).map(|_| ResponseBody::None)
        }
        _ => Err(HolonError::InvalidParameter(
            "Invalid DanceType: expected DeleteMethod(HolonId), didn't get one".to_string(),
        )),
    }
}

/// Builds a DanceRequest for deleting a local Holon from the persistent store
pub fn build_delete_holon_dance_request(
    staging_area: StagingArea,
    holon_to_delete: LocalId,
) -> Result<DanceRequest, HolonError> {
    let body = RequestBody::new();
    Ok(DanceRequest::new(
        MapString("delete_holon".to_string()),
        DanceType::DeleteMethod(holon_to_delete),
        body,
        staging_area,
    ))
}

/// *DanceRequest:*
/// - dance_name: "remove_related_holons"
/// - dance_type: CommandMethod(StagedIndex) -- identifies the holon that is the `source` of the relationship being navigated
/// - request_body:
///     TargetHolons(RelationshipName, Vec<HolonReference>),
///
/// *ResponseBody:*
/// - Index(StagedIndex) -- index for the staged_holon for which related holons were removed
///   
///
pub fn remove_related_holons_dance(
    context: &HolonsContext,
    request: DanceRequest,
) -> Result<ResponseBody, HolonError> {
    debug!("Entered remove_related_holons_dance");

    // Match the dance_type
    match request.dance_type {
        DanceType::CommandMethod(staged_index) => {
            // Borrow a read-only reference to the CommitManager
            let staged_reference_result = {
                let commit_manager = context.commit_manager.borrow();
                debug!("Matched CommandMethod as dance_type.");
                // Convert the staged_index into a StagedReference
                commit_manager.to_staged_reference(staged_index)
            };

            // Handle the result of to_staged_reference
            match staged_reference_result {
                Ok(source_reference) => {
                    match request.body {
                        RequestBody::TargetHolons(relationship_name, holons_to_remove) => {
                            // Convert Vec<PortableReference> to Vec<HolonReference> inline
                            debug!("Matched TargetHolons as RequestBody, building holon_refs_vec");

                            debug!("Got the holon_refs_vec, about to call remove_related_holons");
                            source_reference.remove_related_holons(
                                context,
                                relationship_name,
                                holons_to_remove,
                            )?;

                            Ok(ResponseBody::Index(staged_index))
                        }
                        _ => Err(HolonError::InvalidParameter(
                            "Invalid RequestBody: expected TargetHolons, didn't get one"
                                .to_string(),
                        )),
                    }
                }
                Err(e) => Err(e),
            }
        }
        _ => Err(HolonError::InvalidParameter(
            "Invalid DanceType: expected CommandMethod(StagedIndex), didn't get one".to_string(),
        )),
    }
}

/// Builds a DanceRequest for removing related holons to a source_holon.
pub fn build_remove_related_holons_dance_request(
    session_state: SessionState,
    index: StagedIndex,
    relationship_name: RelationshipName,
    holons_to_remove: Vec<HolonReference>,
) -> Result<DanceRequest, HolonError> {
    let body = RequestBody::new_target_holons(relationship_name, holons_to_remove);
    Ok(DanceRequest::new(
        MapString("remove_related_holons".to_string()),
        DanceType::CommandMethod(index),
        body,
        session_state,
    ))
}

<<<<<<< HEAD
=======

///
/// Builds a DanceRequest for adding related holons to a source_holon.
pub fn build_add_related_holons_dance_request(
    session_state: &SessionState,
    index: StagedIndex,
    relationship_name: RelationshipName,
    holons_to_add: Vec<HolonReference>,
) -> Result<DanceRequest, HolonError> {
    let body = RequestBody::new_target_holons(relationship_name, holons_to_add);
    Ok(DanceRequest::new(
        MapString("add_related_holons".to_string()),
        DanceType::CommandMethod(index),
        body,
        session_state.clone(),
    ))
}

>>>>>>> 4e2cb107
/// *DanceRequest:*
/// - dance_name: "query_relationships"
/// - dance_type: QueryMethod(NodeCollection) -- specifies the Collection to use as the source of the query
/// - request_body: QueryExpression(QueryExpression)
///     ///
/// *ResponseBody:*
/// - NodeCollection -- a collection containing the same source nodes passed in the request, but with their `relationships`
/// updated to include entries that satisfy the criteria set by the QueryExpression supplied in the request
///
pub fn query_relationships_dance(
    context: &HolonsContext,
    request: DanceRequest,
) -> Result<ResponseBody, HolonError> {
    debug!("Entered query_relationships_dance");

    match request.dance_type {
        DanceType::QueryMethod(node_collection) => {
            let relationship_name =
                match request.body {
                    RequestBody::QueryExpression(expression) => expression.relationship_name,
                    _ => return Err(HolonError::InvalidParameter(
                        "Invalid RequestBody: expected QueryExpression with relationship name, \
                        didn't get one"
                            .to_string(),
                    )),
                };

            let result_collection = evaluate_query(node_collection, context, relationship_name)?;
            Ok(ResponseBody::Collection(result_collection))
        }
        _ => Err(HolonError::InvalidParameter(
            "Invalid DanceType: expected QueryMethod, didn't get one".to_string(),
        )),
    }
}

// pub fn query_relationships_dance(
//     context: &HolonsContext,
//     request: DanceRequest,
// ) -> Result<ResponseBody, HolonError> {
//     debug!("Entered query_relationships_dance");
//
//     // Match the dance_type
//     match request.dance_type {
//         DanceType::QueryMethod(node_collection) => {
//             let relationship_name = match request.body {
//                 RequestBody::QueryExpression(expression) => expression.relationship_name,
//                 _ => {
//                     return Err(HolonError::InvalidParameter(
//                         "Invalid RequestBody: expected QueryExpression with relationship name, \
//                         didn't get one".to_string(),
//                     ))
//                 }
//             };
//             let mut result_collection = NodeCollection::new_empty();
//             for node in node_collection.members {
//                 let related_holons_map = node
//                     .source_holon
//                     .get_related_holons(context, &relationship_name)?
//                     .0;
//
//                 let mut query_path_map = QueryPathMap::new(BTreeMap::new());
//
//                 for (relationship_name, collection) in related_holons_map {
//                     let mut related_collection = NodeCollection::new_empty();
//                     for reference in collection.get_members() {
//                         related_collection.members.push(Node::new(reference, None))
//                     }
//                     query_path_map
//                         .0
//                         .insert(relationship_name, related_collection);
//                 }
//                 let new_node = Node::new(node.source_holon, Some(query_path_map));
//                 result_collection.members.push(new_node);
//             }
//             Ok(ResponseBody::Collection(result_collection))
//         }
//         _ => Err(HolonError::InvalidParameter(
//             "Invalid DanceType: expected QueryMethod, didn't get one".to_string(),
//         )),
//     }
// }

/// Builds a DanceRequest for getting related holons optionally filtered by relationship name.
pub fn build_query_relationships_dance_request(
    session_state: &SessionState,
    node_collection: NodeCollection,
    query_expression: QueryExpression,
) -> Result<DanceRequest, HolonError> {
    let body = RequestBody::new_query_expression(query_expression);
    Ok(DanceRequest::new(
        MapString("query_relationships".to_string()),
        DanceType::QueryMethod(node_collection),
        body,
        session_state.clone(),
    ))
}

/// This dance creates a new holon that can be incrementally built up prior to commit.
///
/// *DanceRequest:*
/// - dance_name: "stage_new_holon"
/// - dance_type: Standalone
/// - request_body:
///     ParameterValues: specifying the initial set of properties to set in the staged_holon (if any)
///
/// *ResponseBody:*
/// - an Index into staged_holons that references the newly staged holon.
///
pub fn stage_new_holon_dance(
    context: &HolonsContext,
    request: DanceRequest,
) -> Result<ResponseBody, HolonError> {
    debug!("== Entered stage new holon dance ==");
    // Create and stage new Holon
    let mut new_holon = Holon::new();

    // Populate parameters if available
    match request.body {
        RequestBody::None => {
            // No parameters to populate, continue
        }
        // RequestBody::ParameterValues(parameters) => {
        //     // Populate parameters into the new Holon
        //     for (property_name, base_value) in parameters.iter() {
        //         new_holon.with_property_value(property_name.clone(), base_value.clone())?;
        //     }
        // }
        RequestBody::Holon(holon) => {
            new_holon = holon;
            debug!("Request body matched holon variant");
        }
        _ => return Err(HolonError::InvalidParameter("request.body".to_string())),
    }
    debug!(
        "Response body matched successfully for holon:{:#?}",
        new_holon
    );

    // Stage the new holon
    let staged_reference = context
        .commit_manager
        .borrow_mut()
        .stage_new_holon(new_holon)?;
    // This operation will have added the staged_holon to the CommitManager's vector and returned a
    // StagedReference to it.

    Ok(ResponseBody::Index(staged_reference.holon_index))
}

/// Builds a DanceRequest for staging a new holon. Properties, if supplied, they will be included
/// in the body of the request.
// pub fn build_stage_new_holon_dance_request(
//     session_state: &SessionState,
//     properties: PropertyMap,
// ) -> Result<DanceRequest, HolonError> {
//     let body = RequestBody::new_parameter_values(properties);
//     Ok(DanceRequest::new(
//         MapString("stage_new_holon".to_string()),
//         DanceType::Standalone,
//         body,
//         session_state.clone(),
//     ))
// }
pub fn build_stage_new_holon_dance_request(
    session_state: &SessionState,
    holon: Holon,
) -> Result<DanceRequest, HolonError> {
    let body = RequestBody::new_holon(holon);
    Ok(DanceRequest::new(
        MapString("stage_new_holon".to_string()),
        DanceType::Standalone,
        body,
        session_state.clone(),
    ))
}

/// Add property values to an already staged holon
///
/// *DanceRequest:*
/// - dance_name: "with_properties"
/// - dance_type: Command(StagedIndex) -- references staged_holon to update
/// - request_body:
///     ParameterValues: specifying the set of properties to set in the staged_holon
///
/// *ResponseBody:*
/// - an Index into staged_holons that references the updated holon.
///
pub fn with_properties_dance(
    context: &HolonsContext,
    request: DanceRequest,
) -> Result<ResponseBody, HolonError> {
    // Get the staged holon
    debug!("===== ENTERED with_properties_dance");
    match request.dance_type {
        DanceType::CommandMethod(staged_index) => {
            debug!("looking for StagedHolon at index: {:#?}", staged_index);
            // Try to get a mutable reference to the staged holon referenced by its index
            let commit_manage_mut = context.commit_manager.borrow_mut();
            let staged_holon = commit_manage_mut.get_mut_holon_by_index(staged_index.clone());

            match staged_holon {
                Ok(mut holon_mut) => {
                    // Populate properties from parameters (if any)
                    match request.body {
                        RequestBody::None => {
                            // No parameters to populate, continue
                            Ok(ResponseBody::Index(staged_index))
                        }
                        RequestBody::ParameterValues(parameters) => {
                            // Populate parameters into the new Holon
                            for (property_name, base_value) in parameters {
                                holon_mut.with_property_value(
                                    property_name.clone(),
                                    base_value.clone(),
                                )?;
                            }
                            Ok(ResponseBody::Index(staged_index))
                        }
                        _ => Err(HolonError::InvalidParameter("request.body".to_string())),
                    }
                }
                Err(_) => Err(HolonError::IndexOutOfRange(
                    "Unable to borrow a mutable reference to holon at supplied staged_index"
                        .to_string(),
                )),
            }
        }
        _ => Err(HolonError::InvalidParameter(
            "Expected Command(StagedIndex) DanceType, didn't get one".to_string(),
        )),
    }
}

/// Builds a DanceRequest for adding a new property value(s) to an already staged holon.
pub fn build_with_properties_dance_request(
    session_state: &SessionState,
    index: StagedIndex,
    properties: PropertyMap,
) -> Result<DanceRequest, HolonError> {
    let body = RequestBody::new_parameter_values(properties);

    Ok(DanceRequest::new(
        MapString("with_properties".to_string()),
        DanceType::CommandMethod(index),
        body,
        session_state.clone(),
    ))
}

/// Get all holons from the persistent store
///
/// *DanceRequest:*
/// - dance_name: "get_all_holons"
/// - dance_type: Standalone
/// - request_body: None
///
/// *ResponseBody:*
/// - Holons -- will be replaced by SmartCollection once supported
///
pub fn get_all_holons_dance(
    _context: &HolonsContext,
    _request: DanceRequest,
) -> Result<ResponseBody, HolonError> {
    // TODO: add support for descriptor parameter
    //
    //
    debug!("Entering get_all_holons dance..");
    let query_result = Holon::get_all_holons();
    match query_result {
        Ok(holons) => Ok(ResponseBody::Holons(holons)),
        Err(holon_error) => Err(holon_error.into()),
    }
}

/// Builds a DanceRequest for retrieving all holons from the persistent store
pub fn build_get_all_holons_dance_request(
    session_state: &SessionState,
) -> Result<DanceRequest, HolonError> {
    let body = RequestBody::new();
    Ok(DanceRequest::new(
        MapString("get_all_holons".to_string()),
        DanceType::Standalone,
        body,
        session_state.clone(),
    ))
}

/// Gets Holon from persistent store, located by HolonId
///
/// *DanceRequest:*
/// - dance_name: "get_holon_by_id"
/// - dance_type: Standalone
/// - request_body:
///     - HolonId(HolonId)
///
/// *ResponseBody:*
///     - Holon(Holon)
///
pub fn get_holon_by_id_dance(
    context: &HolonsContext,
    request: DanceRequest,
) -> Result<ResponseBody, HolonError> {
    info!("-------ENTERED: get_holon_by_id_dance.");
    let holon_id = match request.body {
        RequestBody::HolonId(id) => id,
        _ => {
            return Err(HolonError::InvalidParameter(
                "RequestBody variant must be HolonId".to_string(),
            ))
        }
    };
    info!("getting cache_manager from context");
    let cache_manager = context.cache_manager.borrow();

    info!("asking cache_manager to get rc_holon");
    let rc_holon = cache_manager.get_rc_holon(&holon_id)?;

    let holon = rc_holon.borrow().clone();
    Ok(ResponseBody::Holon(holon))
}

/// Builds a DanceRequest for retrieving holon by HolonId from the persistent store
pub fn build_get_holon_by_id_dance_request(
    session_state: &SessionState,
    holon_id: HolonId,
) -> Result<DanceRequest, HolonError> {
    let body = RequestBody::HolonId(holon_id);
    Ok(DanceRequest::new(
        MapString("get_holon_by_id".to_string()),
        DanceType::Standalone,
        body,
        session_state.clone(),
    ))
}

/// Commit all staged holons to the persistent store
///
/// *DanceRequest:*
/// - dance_name: "commit"
/// - dance_type: Standalone
/// - request_body: None
///
/// *ResponseBody:*
/// - Holons -- a vector of clones of all successfully committed holons
///
pub fn commit_dance(
    context: &HolonsContext,
    _request: DanceRequest,
) -> Result<ResponseBody, HolonError> {
    debug!("Entered: commit_dance");
    let commit_response = CommitManager::commit(context);

    match commit_response.status {
        Complete => Ok(ResponseBody::Holons(commit_response.saved_holons)),
        Incomplete => {
            let completion_message = format!(
                "{} of {:?} were successfully committed",
                commit_response.saved_holons.len(),
                commit_response.commits_attempted.0,
            );
            // TODO: Why turn INCOMPLETE into an Error? Shouldn't we just pass CommitResponse to client?
            Err(HolonError::CommitFailure(completion_message.to_string()))
        }
    }
}

///
/// Builds a DanceRequest for staging a new holon. Properties, if supplied, they will be included
/// in the body of the request.
pub fn build_commit_dance_request(session_state: &SessionState) -> Result<DanceRequest, HolonError> {
    let body = RequestBody::None;
    Ok(DanceRequest::new(
        MapString("commit".to_string()),
        DanceType::Standalone,
        body,
        session_state.clone(),
    ))
}
/// Abandon staged changes
///
/// *DanceRequest:*
/// - dance_name: "abandon_staged_changes"
/// - dance_type: Command(StagedIndex) -- references the staged holon whose changes are being abandoned
/// - request_body: None
///   
///
/// *ResponseBody:*
/// - an Index into staged_holons that references the updated holon.
///
pub fn abandon_staged_changes_dance(
    context: &HolonsContext,
    request: DanceRequest,
) -> Result<ResponseBody, HolonError> {
    // Get the staged holon
    debug!("Entered: abandon_staged_changes_dance");
    match request.dance_type {
        DanceType::CommandMethod(staged_index) => {
            debug!("trying to borrow_mut commit_manager");
            // Try to get a mutable reference to the staged holon referenced by its index
            let commit_manager_mut = context.commit_manager.borrow_mut();
            debug!("commit_manager borrowed_mut");
            let staged_holon = commit_manager_mut.get_mut_holon_by_index(staged_index.clone());
            //debug!("Result of borrow_mut on the staged holon  {:#?}", staged_holon.clone());

            match staged_holon {
                Ok(mut holon_mut) => {
                    holon_mut.abandon_staged_changes()?;
                    Ok(ResponseBody::Index(staged_index))
                }
                Err(_) => Err(HolonError::IndexOutOfRange(
                    "Unable to borrow a mutable reference to holon at supplied staged_index"
                        .to_string(),
                )),
            }
        }
        _ => Err(HolonError::InvalidParameter(
            "Expected Command(StagedIndex) DanceType, didn't get one".to_string(),
        )),
    }
}

///
/// Builds a DanceRequest for abandoning changes to a staged Holon.
pub fn build_abandon_staged_changes_dance_request(
    session_state: &SessionState,
    index: StagedIndex,
) -> Result<DanceRequest, HolonError> {
    let body = RequestBody::None;
    Ok(DanceRequest::new(
        MapString("abandon_staged_changes".to_string()),
        DanceType::CommandMethod(index),
        body,
        session_state.clone(),
    ))
}

//
// #[hdk_extern]
// pub fn with_property_value(input: WithPropertyInput) -> ExternResult<Holon> {
//     let mut holon = input.holon.clone();
//     holon.with_property_value(
//         input.property_name.clone(),
//         input.value.clone());
//     Ok(holon)
// }
// #[hdk_extern]
// pub fn get_holon(
//     id: HolonId,
// ) -> ExternResult<Option<Holon>> {
//        match Holon::get_holon(id) {
//         Ok(result) => Ok(result),
//         Err(holon_error) => {
//             Err(holon_error.into())
//         }
//     }
// }
//
// #[hdk_extern]
// pub fn commit(input: Holon) -> ExternResult<Holon> {
//     let holon = input.clone();
//     // // quick exit to test error return
//     // return Err(HolonError::NotImplemented("load_core_schema_aoi".to_string()).into());
//     match holon.commit() {
//         Ok(result)=> Ok(result.clone()),
//         Err(holon_error) => {
//             Err(holon_error.into())
//         }
//     }
//
// }
//
// #[hdk_extern]
// pub fn get_all_holons(
//    _: (),
// ) -> ExternResult<Vec<Holon>> {
//     match Holon::get_all_holons() {
//         Ok(result) => Ok(result),
//         Err(holon_error) => {
//             Err(holon_error.into())
//         }
//     }
//
// }
// #[hdk_extern]
// pub fn delete_holon(
//     target_holon_id: ActionHash,
// ) -> ExternResult<ActionHash> {
//     match delete_holon_node(target_holon_id) {
//         Ok(result) => Ok(result),
//         Err(holon_error) => {
//             Err(holon_error.into())
//         }
//     }
// }

/*
#[derive(Serialize, Deserialize, Debug)]
pub struct UpdateHolonNodeInput {
    pub original_holon_hash: ActionHash,
    pub previous_holon_hash: ActionHash,
    pub updated_holon: HolonNode,
}
#[hdk_extern]
pub fn update_holon(input: UpdateHolonNodeInput) -> ExternResult<Record> {
    let updated_holon_hash = update_entry(
        input.previous_holon_hash.clone(),
        &input.updated_holon,
    )?;
    create_link(
        input.original_holon_hash.clone(),
        updated_holon_hash.clone(),
        LinkTypes::HolonNodeUpdates,
        (),
    )?;
    let record = get(updated_holon_hash.clone(), GetOptions::default())?
        .ok_or(
            wasm_error!(
                WasmErrorInner::Guest(String::from("Could not find the newly updated HolonNode"))
            ),
        )?;
    Ok(record)
}

 */<|MERGE_RESOLUTION|>--- conflicted
+++ resolved
@@ -28,12 +28,10 @@
 
 use crate::dance_request::{DanceRequest, DanceType, RequestBody};
 use crate::dance_response::ResponseBody;
-<<<<<<< HEAD
-use crate::staging_area::{self, StagingArea};
-=======
+
 use crate::session_state::SessionState;
 use crate::staging_area::StagingArea;
->>>>>>> 4e2cb107
+
 
 /// *DanceRequest:*
 /// - dance_name: "add_related_holons"
@@ -145,7 +143,7 @@
 
 /// Builds a DanceRequest for deleting a local Holon from the persistent store
 pub fn build_delete_holon_dance_request(
-    staging_area: StagingArea,
+    session_state: &SessionState,
     holon_to_delete: LocalId,
 ) -> Result<DanceRequest, HolonError> {
     let body = RequestBody::new();
@@ -153,7 +151,7 @@
         MapString("delete_holon".to_string()),
         DanceType::DeleteMethod(holon_to_delete),
         body,
-        staging_area,
+        session_state,
     ))
 }
 
@@ -232,8 +230,6 @@
     ))
 }
 
-<<<<<<< HEAD
-=======
 
 ///
 /// Builds a DanceRequest for adding related holons to a source_holon.
@@ -252,7 +248,7 @@
     ))
 }
 
->>>>>>> 4e2cb107
+
 /// *DanceRequest:*
 /// - dance_name: "query_relationships"
 /// - dance_type: QueryMethod(NodeCollection) -- specifies the Collection to use as the source of the query
