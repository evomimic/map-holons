--- conflicted
+++ resolved
@@ -415,11 +415,7 @@
         session_state.clone(),
     ))
 }
-<<<<<<< HEAD
-
-=======
 /// Stages a new Holon by cloning an existing Holon, without retaining lineage to the Holon its cloned from.
->>>>>>> c60b286a
 ///
 /// *DanceRequest:*
 /// - dance_name: "stage_new_from_clone"
@@ -436,78 +432,6 @@
 ) -> Result<ResponseBody, HolonError> {
     info!("----- Entered stage_new_from_clone dance");
 
-<<<<<<< HEAD
-    match request.dance_type {
-        DanceType::QueryMethod(node_collection) => {
-            let relationship_name =
-                match request.body {
-                    RequestBody::QueryExpression(expression) => expression.relationship_name,
-                    _ => return Err(HolonError::InvalidParameter(
-                        "Invalid RequestBody: expected QueryExpression with relationship name, \
-                        didn't get one"
-                            .to_string(),
-                    )),
-                };
-
-            let result_collection = evaluate_query(node_collection, context, relationship_name)?;
-            Ok(ResponseBody::Collection(result_collection))
-        }
-        _ => Err(HolonError::InvalidParameter(
-            "Invalid DanceType: expected QueryMethod, didn't get one".to_string(),
-        )),
-    }
-}
-
-// pub fn query_relationships_dance(
-//     context: &HolonsContext,
-//     request: DanceRequest,
-// ) -> Result<ResponseBody, HolonError> {
-//     debug!("Entered query_relationships_dance");
-//
-//     // Match the dance_type
-//     match request.dance_type {
-//         DanceType::QueryMethod(node_collection) => {
-//             let relationship_name = match request.body {
-//                 RequestBody::QueryExpression(expression) => expression.relationship_name,
-//                 _ => {
-//                     return Err(HolonError::InvalidParameter(
-//                         "Invalid RequestBody: expected QueryExpression with relationship name, \
-//                         didn't get one".to_string(),
-//                     ))
-//                 }
-//             };
-//             let mut result_collection = NodeCollection::new_empty();
-//             for node in node_collection.members {
-//                 let related_holons_map = node
-//                     .source_holon
-//                     .get_related_holons(context, &relationship_name)?
-//                     .0;
-//
-//                 let mut query_path_map = QueryPathMap::new(BTreeMap::new());
-//
-//                 for (relationship_name, collection) in related_holons_map {
-//                     let mut related_collection = NodeCollection::new_empty();
-//                     for reference in collection.get_members() {
-//                         related_collection.members.push(Node::new(reference, None))
-//                     }
-//                     query_path_map
-//                         .0
-//                         .insert(relationship_name, related_collection);
-//                 }
-//                 let new_node = Node::new(node.source_holon, Some(query_path_map));
-//                 result_collection.members.push(new_node);
-//             }
-//             Ok(ResponseBody::Collection(result_collection))
-//         }
-//         _ => Err(HolonError::InvalidParameter(
-//             "Invalid DanceType: expected QueryMethod, didn't get one".to_string(),
-//         )),
-//     }
-// }
-
-/// Builds a DanceRequest for getting related holons optionally filtered by relationship name.
-pub fn build_query_relationships_dance_request(
-=======
     let holon_reference = match request.dance_type {
         DanceType::CloneMethod(holon_reference) => holon_reference,
         _ => {
@@ -524,7 +448,6 @@
 ///
 /// Builds a dance request for staging a new cloned Holon
 pub fn build_stage_new_from_clone_dance_request(
->>>>>>> c60b286a
     session_state: &SessionState,
     holon_reference: HolonReference,
 ) -> Result<DanceRequest, HolonError> {
@@ -738,140 +661,6 @@
     ))
 }
 
-<<<<<<< HEAD
-/// Get all holons from the persistent store
-///
-/// *DanceRequest:*
-/// - dance_name: "get_all_holons"
-/// - dance_type: Standalone
-/// - request_body: None
-///
-/// *ResponseBody:*
-/// - Holons -- will be replaced by SmartCollection once supported
-///
-pub fn get_all_holons_dance(
-    _context: &HolonsContext,
-    _request: DanceRequest,
-) -> Result<ResponseBody, HolonError> {
-    // TODO: add support for descriptor parameter
-    //
-    //
-    debug!("Entering get_all_holons dance..");
-    let query_result = Holon::get_all_holons();
-    match query_result {
-        Ok(holons) => Ok(ResponseBody::Holons(holons)),
-        Err(holon_error) => Err(holon_error.into()),
-    }
-}
-
-/// Builds a DanceRequest for retrieving all holons from the persistent store
-pub fn build_get_all_holons_dance_request(
-    session_state: &SessionState,
-) -> Result<DanceRequest, HolonError> {
-    let body = RequestBody::new();
-    Ok(DanceRequest::new(
-        MapString("get_all_holons".to_string()),
-        DanceType::Standalone,
-        body,
-        session_state.clone(),
-    ))
-}
-
-/// Gets Holon from persistent store, located by HolonId
-///
-/// *DanceRequest:*
-/// - dance_name: "get_holon_by_id"
-/// - dance_type: Standalone
-/// - request_body:
-///     - HolonId(HolonId)
-///
-/// *ResponseBody:*
-///     - Holon(Holon)
-///
-pub fn get_holon_by_id_dance(
-    context: &HolonsContext,
-    request: DanceRequest,
-) -> Result<ResponseBody, HolonError> {
-    info!("-------ENTERED: get_holon_by_id_dance.");
-    let holon_id = match request.body {
-        RequestBody::HolonId(id) => id,
-        _ => {
-            return Err(HolonError::InvalidParameter(
-                "RequestBody variant must be HolonId".to_string(),
-            ))
-        }
-    };
-    info!("getting cache_manager from context");
-    let cache_manager = context.cache_manager.borrow();
-
-    info!("asking cache_manager to get rc_holon");
-    let rc_holon = cache_manager.get_rc_holon(&holon_id)?;
-
-    let holon = rc_holon.borrow().clone();
-    Ok(ResponseBody::Holon(holon))
-}
-
-/// Builds a DanceRequest for retrieving holon by HolonId from the persistent store
-pub fn build_get_holon_by_id_dance_request(
-    session_state: &SessionState,
-    holon_id: HolonId,
-) -> Result<DanceRequest, HolonError> {
-    let body = RequestBody::HolonId(holon_id);
-    Ok(DanceRequest::new(
-        MapString("get_holon_by_id".to_string()),
-        DanceType::Standalone,
-        body,
-        session_state.clone(),
-    ))
-}
-
-/// Commit all staged holons to the persistent store
-///
-/// *DanceRequest:*
-/// - dance_name: "commit"
-/// - dance_type: Standalone
-/// - request_body: None
-///
-/// *ResponseBody:*
-/// - Holons -- a vector of clones of all successfully committed holons
-///
-pub fn commit_dance(
-    context: &HolonsContext,
-    _request: DanceRequest,
-) -> Result<ResponseBody, HolonError> {
-    debug!("Entered: commit_dance");
-    let commit_response = CommitManager::commit(context);
-
-    match commit_response.status {
-        Complete => Ok(ResponseBody::Holons(commit_response.saved_holons)),
-        Incomplete => {
-            let completion_message = format!(
-                "{} of {:?} were successfully committed",
-                commit_response.saved_holons.len(),
-                commit_response.commits_attempted.0,
-            );
-            // TODO: Why turn INCOMPLETE into an Error? Shouldn't we just pass CommitResponse to client?
-            Err(HolonError::CommitFailure(completion_message.to_string()))
-        }
-    }
-}
-
-///
-/// Builds a DanceRequest for staging a new holon. Properties, if supplied, they will be included
-/// in the body of the request.
-pub fn build_commit_dance_request(
-    session_state: &SessionState,
-) -> Result<DanceRequest, HolonError> {
-    let body = RequestBody::None;
-    Ok(DanceRequest::new(
-        MapString("commit".to_string()),
-        DanceType::Standalone,
-        body,
-        session_state.clone(),
-    ))
-}
-=======
->>>>>>> c60b286a
 /// Abandon staged changes
 ///
 /// *DanceRequest:*
