--- conflicted
+++ resolved
@@ -10,16 +10,12 @@
 use shared_types_holon::MapString;
 
 use crate::dance_response::{DanceResponse, ResponseBody, ResponseStatusCode};
-<<<<<<< HEAD
+
 use crate::holon_dance_adapter::{
     abandon_staged_changes_dance, add_related_holons_dance, commit_dance, get_all_holons_dance,
     get_holon_by_id_dance, stage_new_holon_dance, with_properties_dance,
 };
-=======
-use crate::descriptors_dance_adapter::load_core_schema_dance;
-use crate::holon_dance_adapter::{add_related_holons_dance, commit_dance, get_all_holons_dance, get_holon_by_id_dance, stage_new_holon_dance,
-    with_properties_dance };
->>>>>>> 1bd596cb
+
 use crate::staging_area::StagingArea;
 
 /// The Dancer handles dance() requests on the uniform API and dispatches the Rust function
@@ -110,19 +106,14 @@
         dispatch_table.insert("stage_new_holon", stage_new_holon_dance as DanceFunction);
         dispatch_table.insert("commit", commit_dance as DanceFunction);
         dispatch_table.insert("with_properties", with_properties_dance as DanceFunction);
-<<<<<<< HEAD
-        dispatch_table.insert(
-            "add_related_holons",
-            add_related_holons_dance as DanceFunction,
-        );
+
         dispatch_table.insert(
             "abandon_staged_changes_foo",
             abandon_staged_changes_dance as DanceFunction,
         );
-=======
+
         dispatch_table.insert("add_related_holons", add_related_holons_dance as DanceFunction);
         dispatch_table.insert("load_core_schema", load_core_schema_dance as DanceFunction);
->>>>>>> 1bd596cb
 
         // Add more functions as needed
 
