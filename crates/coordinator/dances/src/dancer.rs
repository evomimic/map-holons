use std::collections::HashMap;

use hdk::prelude::*;

//use hdi::map_extern::ExternResult;
use crate::dance_request::DanceRequest;
use holons::context::HolonsContext;
use holons::holon::Holon;
use holons::holon_error::HolonError;
use holons::holon_reference::HolonReference;
use holons::holon_space;
use holons::holon_space::HolonSpace;
use holons::holon_space_manager::HolonSpaceManager;
use shared_types_holon::MapString;

use crate::dance_response::{DanceResponse, ResponseBody, ResponseStatusCode};
use crate::descriptors_dance_adapter::*;
use crate::holon_dance_adapter::*;
use crate::session_state::SessionState;

<<<<<<< HEAD
use crate::holon_dance_adapter::{
    abandon_staged_changes_dance, add_related_holons_dance, commit_dance, get_all_holons_dance,
    get_holon_by_id_dance, query_relationships_dance, remove_related_holons_dance,
    stage_new_from_clone_dance, stage_new_holon_dance, stage_new_version_dance,
    with_properties_dance,
};

use crate::staging_area::StagingArea;
=======
>>>>>>> 5a8b416c

/// The Dancer handles dance() requests on the uniform API and dispatches the Rust function
/// associated with that Dance using its dispatch_table. dance() is also responsible for
/// initializing the context from the session state and, after getting the result of the call,
/// restoring the session state from the context.
///
/// This function always returns a DanceResponse (instead of an Error) because
/// errors are encoded in the DanceResponse's status_code.
#[hdk_extern]
pub fn dance(request: DanceRequest) -> ExternResult<DanceResponse> {
    info!("Entered Dancer::dance() with {:#?}", request);

// -------------------------- ENSURE VALID REQUEST---------------------------------
    let valid = true; // TODO: Validate the dance request

    if !valid {
        let response = DanceResponse::new(
            ResponseStatusCode::BadRequest,
            MapString("Invalid Request".to_string()),
            ResponseBody::None,
            None,
            request.get_state().clone(),
        );
        return Ok(response);
    }



    let context = request.init_context_from_state();
    let holon_space_manager = HolonSpaceManager::new(&context);

    // ------------------ ENSURE LOCAL HOLON SPACE IS IN CONTEXT ---------------------------------
    let space_reference = holon_space_manager.ensure_local_holon_space_in_context();
    if let Err(space_error) = space_reference {
        let error_message = extract_error_message(&space_error);

        // Construct DanceResponse with error details
        let response = DanceResponse {
            status_code: ResponseStatusCode::from(space_error), // Convert HolonError to ResponseStatusCode
            description: MapString(error_message),
            body: ResponseBody::None, // No body since it's an error
            descriptor: None,         // Provide appropriate value if needed
            state: SessionState::restore_session_state_from_context(&context),
        };
        return Ok(response)
    }

    // Get the Dancer
    let dancer = Dancer::new();

    // TODO: If the request is a Command, add the request to the undo_list
    // info!("confirm dance is dispatchable");
    //
    // // Dispatch the dance and map result to DanceResponse
    // if !dancer.dance_name_is_dispatchable(request.clone()) {
    //     return Err(HolonError::NotImplemented(
    //         "No function to dispatch in dispatch table".to_string(),
    //     )
    //     .into());
    // }
    info!("dispatching dance");
    let dispatch_result = dancer.dispatch(&context, request.clone());

    let mut result = process_dispatch_result(&context, dispatch_result);

    // assert_eq!(result.staging_area.staged_holons.len(), context.commit_manager.borrow().staged_holons.len());

    info!(
        "======== RETURNING FROM {:?} Dance with {:#?}",
        request.dance_name.0,
        result.clone()
    );

    Ok(result)
}

// Define a type alias for functions that can be dispatched
type DanceFunction =
    fn(context: &HolonsContext, request: DanceRequest) -> Result<ResponseBody, HolonError>;

// Define a struct to manage the dispatch table and offer the Dancer behaviors including the external
// API operations of dance and (eventually) undo / redo (see [Command Pattern Wiki]
// (https://en.wikipedia.org/wiki/Command_pattern) or [Implementing Undo/Redo with the Command Pattern video]
// (https://m.youtube.com/watch?v=FM71_a3txTo)). This means that each offered agent action will be implemented with its own **Command object**. These Command objects will implement the `UndoableCommand` Trait. This trait defines: `execute`, `undo` and `redo` functions. Additionally, an `ActionsController` is responsible for executing commands, maintaining the undo and redo stacks, and orchestrating undo and redo operations.
// * **Asynch vs Synch Commands** -- Commands will support either or both _Asynchronous execution_ (non-blocking), _Synchronous execution_ (blocking).
// * Command Response and Results objects --
//
// ## Commands
#[derive(Debug)]
struct Dancer {
    pub dispatch_table: HashMap<&'static str, DanceFunction>,
}

impl Dancer {
    fn new() -> Self {
        let mut dispatch_table = HashMap::new();
        // Register functions into the dispatch table
<<<<<<< HEAD
=======
        dispatch_table.insert("get_all_holons", get_all_holons_dance as DanceFunction);
        dispatch_table.insert("get_holon_by_id", get_holon_by_id_dance as DanceFunction);
        dispatch_table.insert("stage_new_holon", stage_new_holon_dance as DanceFunction);
        dispatch_table.insert("commit", commit_dance as DanceFunction);
        dispatch_table.insert("delete_holon", delete_holon_dance as DanceFunction);
        dispatch_table.insert("with_properties", with_properties_dance as DanceFunction);

>>>>>>> 5a8b416c
        dispatch_table.insert(
            "abandon_staged_changes",
            abandon_staged_changes_dance as DanceFunction,
        );
        dispatch_table.insert(
            "add_related_holons",
            add_related_holons_dance as DanceFunction,
        );
        dispatch_table.insert("commit", commit_dance as DanceFunction);
        dispatch_table.insert("get_all_holons", get_all_holons_dance as DanceFunction);
        dispatch_table.insert("get_holon_by_id", get_holon_by_id_dance as DanceFunction);
        dispatch_table.insert("load_core_schema", load_core_schema_dance as DanceFunction);
        dispatch_table.insert(
            "query_relationships",
            query_relationships_dance as DanceFunction,
        );
        dispatch_table.insert(
            "remove_related_holons",
            remove_related_holons_dance as DanceFunction,
        );
        dispatch_table.insert(
            "stage_new_from_clone",
            stage_new_from_clone_dance as DanceFunction,
        );
        dispatch_table.insert("stage_new_holon", stage_new_holon_dance as DanceFunction);
        dispatch_table.insert(
            "stage_new_version",
            stage_new_version_dance as DanceFunction,
        );
        dispatch_table.insert("with_properties", with_properties_dance as DanceFunction);
        // Add more functions as needed

        Dancer { dispatch_table }
    }

    // Function to register a new function with the dispatch manager
    // If we want to allow dynamic registration, we will need to change the definition of the key
    // in the dispatch_table to String instead of &'static str
    // fn register_function(&mut self, name: String, func: DanceFunction) {
    //     self.dispatch_table.insert(name.clone().as_str(), func);
    // }
    fn dance_name_is_dispatchable(&self, request: DanceRequest) -> bool {
        info!(
            "checking that dance_name: {:#?} is dispatchable",
            request.dance_name.0.as_str()
        );
        self.dispatch_table
            .contains_key(request.dance_name.0.as_str())
    }
    // Function to dispatch a request based on the function name
    fn dispatch(
        &self,
        context: &HolonsContext,
        request: DanceRequest,
    ) -> Result<ResponseBody, HolonError> {
        if let Some(func) = self.dispatch_table.get(request.dance_name.0.as_str()) {
            func(context, request)
        } else {
            Err(HolonError::NotImplemented(request.dance_name.0.clone()))
            // Err(HolonError::InvalidParameter("couldn't find some dance in the dispatch table".to_string()))
        }
    }
}

/// This function creates a DanceResponse from a `dispatch_result`.
///
/// If `dispatch_result` is `Ok`,
/// * `status_code` is set to Ok,
/// * `description` is set to "Success".
/// * `body` is set to the body returned in the dispatch_result
/// * `descriptor` is all initialized to None
/// * `state` is restored from context
///
/// If the `dispatch_result` is `Err`,
/// * `status_code` is set from the mapping of HolonError `ResponseStatusCode`
/// * `description` holds the error message associated with the HolonError
/// * `body` and `descriptor` are set to None
/// * `state` is restored from context
///
<<<<<<< HEAD
fn process_dispatch_result(dispatch_result: Result<ResponseBody, HolonError>) -> DanceResponse {
=======

fn process_dispatch_result(context: &HolonsContext, dispatch_result: Result<ResponseBody, HolonError>) -> DanceResponse {
>>>>>>> 5a8b416c
    match dispatch_result {
        Ok(body) => {
            // If the dispatch_result is Ok, construct DanceResponse with appropriate fields
            DanceResponse {
                status_code: ResponseStatusCode::OK,
                description: MapString("Success".to_string()),
                body,
                descriptor: None,
                state: SessionState::restore_session_state_from_context(context),
            }
        }
        Err(error) => {

            let error_message = extract_error_message(&error);
            // Construct DanceResponse with error details
            DanceResponse {
                status_code: ResponseStatusCode::from(error), // Convert HolonError to ResponseStatusCode
                description: MapString(error_message),
                body: ResponseBody::None, // No body since it's an error
                descriptor: None,         // Provide appropriate value if needed
                state: SessionState::restore_session_state_from_context(context),
            }
        }
    }
}
/// This helper function extracts the error message from a HolonError so that the message
/// can be included in the DanceResponse
fn extract_error_message(error:&HolonError)->String {
    match error.clone() {
        HolonError::EmptyField(_)
        | HolonError::InvalidParameter(_)
        | HolonError::HolonNotFound(_)
        | HolonError::CommitFailure(_)
        | HolonError::DeletionNotAllowed(_)
        | HolonError::WasmError(_)
        | HolonError::RecordConversion(_)
        | HolonError::InvalidHolonReference(_)
        | HolonError::InvalidType(_)
        | HolonError::IndexOutOfRange(_)
        | HolonError::NotImplemented(_)
        | HolonError::Misc(_)
        | HolonError::MissingStagedCollection(_)
        | HolonError::FailedToBorrow(_)
        | HolonError::UnableToAddHolons(_)
        | HolonError::InvalidRelationship(_, _)
        | HolonError::NotAccessible(_, _)
        | HolonError::UnexpectedValueType(_, _)
        | HolonError::Utf8Conversion(_, _)
        | HolonError::HashConversion(_, _)
        | HolonError::CacheError(_) => error.to_string(),
        HolonError::ValidationError(validation_error) => validation_error.to_string(),


    }
}
<|MERGE_RESOLUTION|>--- conflicted
+++ resolved
@@ -18,7 +18,6 @@
 use crate::holon_dance_adapter::*;
 use crate::session_state::SessionState;
 
-<<<<<<< HEAD
 use crate::holon_dance_adapter::{
     abandon_staged_changes_dance, add_related_holons_dance, commit_dance, get_all_holons_dance,
     get_holon_by_id_dance, query_relationships_dance, remove_related_holons_dance,
@@ -27,8 +26,6 @@
 };
 
 use crate::staging_area::StagingArea;
-=======
->>>>>>> 5a8b416c
 
 /// The Dancer handles dance() requests on the uniform API and dispatches the Rust function
 /// associated with that Dance using its dispatch_table. dance() is also responsible for
@@ -126,25 +123,16 @@
     fn new() -> Self {
         let mut dispatch_table = HashMap::new();
         // Register functions into the dispatch table
-<<<<<<< HEAD
-=======
-        dispatch_table.insert("get_all_holons", get_all_holons_dance as DanceFunction);
-        dispatch_table.insert("get_holon_by_id", get_holon_by_id_dance as DanceFunction);
-        dispatch_table.insert("stage_new_holon", stage_new_holon_dance as DanceFunction);
+        dispatch_table.insert(
+            "abandon_staged_changes",
+            abandon_staged_changes_dance as DanceFunction,
+        );
+        dispatch_table.insert(
+            "add_related_holons",
+            add_related_holons_dance as DanceFunction,
+        );
         dispatch_table.insert("commit", commit_dance as DanceFunction);
         dispatch_table.insert("delete_holon", delete_holon_dance as DanceFunction);
-        dispatch_table.insert("with_properties", with_properties_dance as DanceFunction);
-
->>>>>>> 5a8b416c
-        dispatch_table.insert(
-            "abandon_staged_changes",
-            abandon_staged_changes_dance as DanceFunction,
-        );
-        dispatch_table.insert(
-            "add_related_holons",
-            add_related_holons_dance as DanceFunction,
-        );
-        dispatch_table.insert("commit", commit_dance as DanceFunction);
         dispatch_table.insert("get_all_holons", get_all_holons_dance as DanceFunction);
         dispatch_table.insert("get_holon_by_id", get_holon_by_id_dance as DanceFunction);
         dispatch_table.insert("load_core_schema", load_core_schema_dance as DanceFunction);
@@ -215,12 +203,7 @@
 /// * `body` and `descriptor` are set to None
 /// * `state` is restored from context
 ///
-<<<<<<< HEAD
 fn process_dispatch_result(dispatch_result: Result<ResponseBody, HolonError>) -> DanceResponse {
-=======
-
-fn process_dispatch_result(context: &HolonsContext, dispatch_result: Result<ResponseBody, HolonError>) -> DanceResponse {
->>>>>>> 5a8b416c
     match dispatch_result {
         Ok(body) => {
             // If the dispatch_result is Ok, construct DanceResponse with appropriate fields
