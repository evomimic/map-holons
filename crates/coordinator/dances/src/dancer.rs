use std::collections::HashMap;

use hdk::prelude::*;

//use hdi::map_extern::ExternResult;
use crate::dance_request::DanceRequest;
use holons::context::HolonsContext;
use holons::holon::Holon;
use holons::holon_error::HolonError;
use holons::holon_reference::HolonReference;
use holons::holon_space;
use holons::holon_space::HolonSpace;
use holons::holon_space_manager::HolonSpaceManager;
use shared_types_holon::MapString;

use crate::dance_response::{DanceResponse, ResponseBody, ResponseStatusCode};
use crate::descriptors_dance_adapter::*;
use crate::holon_dance_adapter::*;
use crate::session_state::SessionState;

<<<<<<< HEAD
use crate::holon_dance_adapter::{
    abandon_staged_changes_dance, add_related_holons_dance, commit_dance, delete_holon_dance,
    get_all_holons_dance, get_holon_by_id_dance, query_relationships_dance,
    remove_related_holons_dance, stage_new_holon_dance, with_properties_dance,
};

use crate::staging_area::StagingArea;
=======
// use crate::staging_area::StagingArea;
>>>>>>> 4e2cb107

/// The Dancer handles dance() requests on the uniform API and dispatches the Rust function
/// associated with that Dance using its dispatch_table. dance() is also responsible for
/// initializing the context from the session state and, after getting the result of the call,
/// restoring the session state from the context.
///
/// This function always returns a DanceResponse (instead of an Error) because
/// errors are encoded in the DanceResponse's status_code.
#[hdk_extern]
pub fn dance(request: DanceRequest) -> ExternResult<DanceResponse> {
    info!("Entered Dancer::dance() with {:#?}", request);

// -------------------------- ENSURE VALID REQUEST---------------------------------
    let valid = true; // TODO: Validate the dance request

    if !valid {
        let response = DanceResponse::new(
            ResponseStatusCode::BadRequest,
            MapString("Invalid Request".to_string()),
            ResponseBody::None,
            None,
            request.get_state().clone(),
        );
        return Ok(response);
    }



    let context = request.init_context_from_state();
    let holon_space_manager = HolonSpaceManager::new(&context);

    // ------------------ ENSURE LOCAL HOLON SPACE IS IN CONTEXT ---------------------------------
    let space_reference = holon_space_manager.ensure_local_holon_space_in_context();
    if let Err(space_error) = space_reference {
        let error_message = extract_error_message(&space_error);

        // Construct DanceResponse with error details
        let response = DanceResponse {
            status_code: ResponseStatusCode::from(space_error), // Convert HolonError to ResponseStatusCode
            description: MapString(error_message),
            body: ResponseBody::None, // No body since it's an error
            descriptor: None,         // Provide appropriate value if needed
            state: SessionState::restore_session_state_from_context(&context),
        };
        return Ok(response)
    }

    // Get the Dancer
    let dancer = Dancer::new();

    // TODO: If the request is a Command, add the request to the undo_list
    // info!("confirm dance is dispatchable");
    //
    // // Dispatch the dance and map result to DanceResponse
    // if !dancer.dance_name_is_dispatchable(request.clone()) {
    //     return Err(HolonError::NotImplemented(
    //         "No function to dispatch in dispatch table".to_string(),
    //     )
    //     .into());
    // }
    info!("dispatching dance");
    let dispatch_result = dancer.dispatch(&context, request);

    let mut result = process_dispatch_result(&context, dispatch_result);

    // assert_eq!(result.staging_area.staged_holons.len(), context.commit_manager.borrow().staged_holons.len());

    info!(
        "======== RETURNING FROM  Dancer::dance() with {:#?}",
        result.clone()
    );

    Ok(result)
}

// Define a type alias for functions that can be dispatched
type DanceFunction =
    fn(context: &HolonsContext, request: DanceRequest) -> Result<ResponseBody, HolonError>;

// Define a struct to manage the dispatch table and offer the Dancer behaviors including the external
// API operations of dance and (eventually) undo / redo (see [Command Pattern Wiki]
// (https://en.wikipedia.org/wiki/Command_pattern) or [Implementing Undo/Redo with the Command Pattern video]
// (https://m.youtube.com/watch?v=FM71_a3txTo)). This means that each offered agent action will be implemented with its own **Command object**. These Command objects will implement the `UndoableCommand` Trait. This trait defines: `execute`, `undo` and `redo` functions. Additionally, an `ActionsController` is responsible for executing commands, maintaining the undo and redo stacks, and orchestrating undo and redo operations.
// * **Asynch vs Synch Commands** -- Commands will support either or both _Asynchronous execution_ (non-blocking), _Synchronous execution_ (blocking).
// * Command Response and Results objects --
//
// ## Commands
#[derive(Debug)]
struct Dancer {
    pub dispatch_table: HashMap<&'static str, DanceFunction>,
}

impl Dancer {
    fn new() -> Self {
        let mut dispatch_table = HashMap::new();

        // Register functions into the dispatch table
        dispatch_table.insert("get_all_holons", get_all_holons_dance as DanceFunction);
        dispatch_table.insert("get_holon_by_id", get_holon_by_id_dance as DanceFunction);
        dispatch_table.insert("stage_new_holon", stage_new_holon_dance as DanceFunction);
        dispatch_table.insert("commit", commit_dance as DanceFunction);
        dispatch_table.insert("delete_holon", delete_holon_dance as DanceFunction);
        dispatch_table.insert("with_properties", with_properties_dance as DanceFunction);

        dispatch_table.insert(
            "abandon_staged_changes",
            abandon_staged_changes_dance as DanceFunction,
        );

        dispatch_table.insert(
            "add_related_holons",
            add_related_holons_dance as DanceFunction,
        );
        dispatch_table.insert(
            "remove_related_holons",
            remove_related_holons_dance as DanceFunction,
        );
        dispatch_table.insert("load_core_schema", load_core_schema_dance as DanceFunction);
        dispatch_table.insert(
            "query_relationships",
            query_relationships_dance as DanceFunction,
        );

        // Add more functions as needed

        Dancer { dispatch_table }
    }
    // Function to register a new function with the dispatch manager
    // If we want to allow dynamic registration, we will need to change the definition of the key
    // in the dispatch_table to String instead of &'static str
    // fn register_function(&mut self, name: String, func: DanceFunction) {
    //     self.dispatch_table.insert(name.clone().as_str(), func);
    // }

    fn dance_name_is_dispatchable(&self, request: DanceRequest) -> bool {
        info!(
            "checking that dance_name: {:#?} is dispatchable",
            request.dance_name.0.as_str()
        );
        self.dispatch_table
            .contains_key(request.dance_name.0.as_str())
    }
    // Function to dispatch a request based on the function name
    fn dispatch(
        &self,
        context: &HolonsContext,
        request: DanceRequest,
    ) -> Result<ResponseBody, HolonError> {
        if let Some(func) = self.dispatch_table.get(request.dance_name.0.as_str()) {
            func(context, request)
        } else {
            Err(HolonError::NotImplemented(request.dance_name.0.clone()))
            // Err(HolonError::InvalidParameter("couldn't find some dance in the dispatch table".to_string()))
        }
    }
}
/// This function creates a DanceResponse from a `dispatch_result`.
///
/// If `dispatch_result` is `Ok`,
/// * `status_code` is set to Ok,
/// * `description` is set to "Success".
/// * `body` is set to the body returned in the dispatch_result
/// * `descriptor` is all initialized to None
/// * `state` is restored from context
///
/// If the `dispatch_result` is `Err`,
/// * `status_code` is set from the mapping of HolonError `ResponseStatusCode`
/// * `description` holds the error message associated with the HolonError
/// * `body` and `descriptor` are set to None
/// * `state` is restored from context
///

fn process_dispatch_result(context: &HolonsContext, dispatch_result: Result<ResponseBody, HolonError>) -> DanceResponse {
    match dispatch_result {
        Ok(body) => {
            // If the dispatch_result is Ok, construct DanceResponse with appropriate fields
            DanceResponse {
                status_code: ResponseStatusCode::OK,
                description: MapString("Success".to_string()),
                body,
                descriptor: None,
                state: SessionState::restore_session_state_from_context(context),
            }
        }
        Err(error) => {
<<<<<<< HEAD
            // If the dispatch_result is an error, extract the associated string value
            let error_message = match error.clone() {
                HolonError::EmptyField(_)
                | HolonError::DeletionNotAllowed(_)
                | HolonError::InvalidParameter(_)
                | HolonError::HolonNotFound(_)
                | HolonError::CommitFailure(_)
                | HolonError::WasmError(_)
                | HolonError::RecordConversion(_)
                | HolonError::InvalidHolonReference(_)
                | HolonError::IndexOutOfRange(_)
                | HolonError::NotImplemented(_)
                | HolonError::Misc(_)
                | HolonError::MissingStagedCollection(_)
                | HolonError::FailedToBorrow(_)
                | HolonError::UnableToAddHolons(_)
                | HolonError::InvalidRelationship(_, _)
                | HolonError::NotAccessible(_, _)
                | HolonError::UnexpectedValueType(_, _)
                | HolonError::Utf8Conversion(_, _)
                | HolonError::HashConversion(_, _)
                | HolonError::CacheError(_) => error.to_string(),
                HolonError::ValidationError(validation_error) => validation_error.to_string(),
            };
=======
            let error_message = extract_error_message(&error);
>>>>>>> 4e2cb107

            // Construct DanceResponse with error details
            DanceResponse {
                status_code: ResponseStatusCode::from(error), // Convert HolonError to ResponseStatusCode
                description: MapString(error_message),
                body: ResponseBody::None, // No body since it's an error
                descriptor: None,         // Provide appropriate value if needed
                state: SessionState::restore_session_state_from_context(context),
            }
        }
    }
}
/// This helper function extracts the error message from a HolonError so that the message
/// can be included in the DanceResponse
fn extract_error_message(error:&HolonError)->String {
    match error.clone() {
        HolonError::EmptyField(_)
        | HolonError::InvalidParameter(_)
        | HolonError::HolonNotFound(_)
        | HolonError::CommitFailure(_)
        | HolonError::WasmError(_)
        | HolonError::RecordConversion(_)
        | HolonError::InvalidHolonReference(_)
        | HolonError::InvalidType(_)
        | HolonError::IndexOutOfRange(_)
        | HolonError::NotImplemented(_)
        | HolonError::Misc(_)
        | HolonError::MissingStagedCollection(_)
        | HolonError::FailedToBorrow(_)
        | HolonError::UnableToAddHolons(_)
        | HolonError::InvalidRelationship(_, _)
        | HolonError::NotAccessible(_, _)
        | HolonError::UnexpectedValueType(_, _)
        | HolonError::Utf8Conversion(_, _)
        | HolonError::HashConversion(_, _)
        | HolonError::CacheError(_) => error.to_string(),
        HolonError::ValidationError(validation_error) => validation_error.to_string(),

    }
}
<|MERGE_RESOLUTION|>--- conflicted
+++ resolved
@@ -18,17 +18,6 @@
 use crate::holon_dance_adapter::*;
 use crate::session_state::SessionState;
 
-<<<<<<< HEAD
-use crate::holon_dance_adapter::{
-    abandon_staged_changes_dance, add_related_holons_dance, commit_dance, delete_holon_dance,
-    get_all_holons_dance, get_holon_by_id_dance, query_relationships_dance,
-    remove_related_holons_dance, stage_new_holon_dance, with_properties_dance,
-};
-
-use crate::staging_area::StagingArea;
-=======
-// use crate::staging_area::StagingArea;
->>>>>>> 4e2cb107
 
 /// The Dancer handles dance() requests on the uniform API and dispatches the Rust function
 /// associated with that Dance using its dispatch_table. dance() is also responsible for
@@ -214,34 +203,10 @@
             }
         }
         Err(error) => {
-<<<<<<< HEAD
-            // If the dispatch_result is an error, extract the associated string value
-            let error_message = match error.clone() {
-                HolonError::EmptyField(_)
-                | HolonError::DeletionNotAllowed(_)
-                | HolonError::InvalidParameter(_)
-                | HolonError::HolonNotFound(_)
-                | HolonError::CommitFailure(_)
-                | HolonError::WasmError(_)
-                | HolonError::RecordConversion(_)
-                | HolonError::InvalidHolonReference(_)
-                | HolonError::IndexOutOfRange(_)
-                | HolonError::NotImplemented(_)
-                | HolonError::Misc(_)
-                | HolonError::MissingStagedCollection(_)
-                | HolonError::FailedToBorrow(_)
-                | HolonError::UnableToAddHolons(_)
-                | HolonError::InvalidRelationship(_, _)
-                | HolonError::NotAccessible(_, _)
-                | HolonError::UnexpectedValueType(_, _)
-                | HolonError::Utf8Conversion(_, _)
-                | HolonError::HashConversion(_, _)
-                | HolonError::CacheError(_) => error.to_string(),
-                HolonError::ValidationError(validation_error) => validation_error.to_string(),
-            };
-=======
+ };
+
             let error_message = extract_error_message(&error);
->>>>>>> 4e2cb107
+
 
             // Construct DanceResponse with error details
             DanceResponse {
