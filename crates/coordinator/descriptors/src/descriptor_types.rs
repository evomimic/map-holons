use inflector::cases::snakecase::to_snake_case;
use inflector::cases::titlecase::to_title_case;

use inflector::Inflector;

use crate::boolean_descriptor::BooleanTypeDefinition;
use crate::collection_descriptor::CollectionTypeDefinition;
use crate::enum_descriptor::EnumTypeDefinition;
use crate::holon_descriptor::HolonTypeDefinition;
use crate::integer_descriptor::IntegerTypeDefinition;
use crate::meta_type_descriptor::MetaTypeDefinition;
use crate::property_descriptor::PropertyTypeDefinition;
use crate::relationship_descriptor::RelationshipTypeDefinition;
use crate::semantic_version::SemanticVersion;
use crate::string_descriptor::StringTypeDefinition;
use holons::holon::Holon;
use holons::holon_collection::HolonCollection;
use holons::holon_reference::HolonReference;
use holons::relationship::RelationshipName;
use shared_types_holon::value_types::{MapEnumValue, MapString};
use shared_types_holon::{BaseType, MapBoolean, MapInteger, PropertyName};

/// All MAP Descriptors are stored as Holons. This file defines structs for each kind of Core Type
/// in order to allow type-safe references and to provide a higher-level representation. Conversion
/// back and forth between struct and holon representation is provided by `try_from_holon` and
/// `into_holon` functions.
/// TODO: In this type-safe layer, should TypeDescriptor be a Rust Enum with variants for each descriptor type?

pub struct Schema(pub Holon);
// pub struct Schema {
//     pub schema_name: MapString,
//     pub description: MapString,
// }

<<<<<<< HEAD
=======
#[allow(dead_code)]
>>>>>>> c60b286a
pub struct TypeDescriptor {
    descriptor_name: MapString,
    label: MapString,
    base_type: BaseType,
    description: MapString,
    is_dependent: MapBoolean,
    is_builtin_type: MapBoolean,
    is_value_type: MapBoolean,
    version: SemanticVersion,
    owned_by: Option<HolonReference>,     // to HolonSpace
    component_of: HolonReference,         // to Schema
    described_by: Option<HolonReference>, // to HolonType
}
#[allow(dead_code)]
pub struct HolonCollectionType {
    header: TypeDescriptor,
    collection_type_name: MapString,
    is_ordered: MapBoolean,
    allows_duplicates: MapBoolean,
    min_cardinality: MapInteger,
    max_cardinality: MapInteger,
    target_holon_type: HolonCollection, // HolonTypeInstance
    described_by: HolonReference,       // MetaHolonCollection Type
}
#[allow(dead_code)]
pub struct HolonType {
    header: TypeDescriptor,
    type_name: MapString,
    properties: HolonCollection,     // PropertyTypeList
    key_properties: HolonCollection, // PropertyTypeList
    source_for: HolonCollection,
    dances: HolonCollection,
}
#[allow(dead_code)]
pub struct RelationshipType {
    header: TypeDescriptor,
    relationship_name: RelationshipName,
    source_owns_relationship: MapBoolean,
    deletion_semantic: DeletionSemantic,
    load_links_immediately: MapBoolean,
    load_holon_immediately: MapBoolean,
    is_definitional: MapBoolean,
    target_collection_type: HolonReference, // HolonCollectionType
    has_inverse: Option<HolonReference>, // RelationshipType -- None unless source_owns_relationship
    described_by: HolonReference,        // MetaRelationshipType
}
#[allow(dead_code)]
pub struct PropertyType {
    header: TypeDescriptor,
    property_type_name: PropertyName,
    value_type: HolonReference,   // ValueType
    described_by: HolonReference, // MetaValueType,
}
#[allow(dead_code)]
pub struct ValueType {
    header: TypeDescriptor,
    type_name: MapString,
    value_type: HolonReference,   // ValueType
    described_by: HolonReference, // MetaPropertyType
}
#[allow(dead_code)]
pub struct StringType {
    header: TypeDescriptor,
    type_name: PropertyName,
    min_length: MapInteger,
    max_length: MapInteger,
}
#[allow(dead_code)]
pub struct IntegerType {
    header: TypeDescriptor,
    type_name: MapString,
    min_value: MapInteger,
    max_value: MapInteger,
}
#[allow(dead_code)]
pub struct BooleanType {
    header: TypeDescriptor,
    type_name: MapString,
}
#[allow(dead_code)]
pub struct EnumType {
    header: TypeDescriptor,
    type_name: MapString,
    variants: HolonCollection,
}
#[allow(dead_code)]
#[derive(Debug)]
pub enum DeletionSemantic {
    Allow,   // deleting source_holon has no impact on the target_holon(s)
    Block,   // prevent deletion of source_holon if any target_holons are related
    Cascade, // if source_holon is deleted, then also delete any related target_holons
}

impl DeletionSemantic {
    pub(crate) fn to_enum_variant(&self) -> MapEnumValue {
        match self {
            DeletionSemantic::Allow => MapEnumValue(MapString("Allow".to_string())),
            DeletionSemantic::Block => MapEnumValue(MapString("Block".to_string())),
            DeletionSemantic::Cascade => MapEnumValue(MapString("Propagate".to_string())),
        }
    }
}

pub enum SchemaTypeDefinition {
    BooleanType(BooleanTypeDefinition),
    CollectionType(CollectionTypeDefinition),
    EnumType(EnumTypeDefinition),
    HolonType(HolonTypeDefinition),
    IntegerType(IntegerTypeDefinition),
    MetaType(MetaTypeDefinition),
    PropertyType(PropertyTypeDefinition),
    RelationshipType(RelationshipTypeDefinition),
    StringType(StringTypeDefinition),
}

trait SchemaNamesTrait {
    /// This method returns unique type_name for this type
    fn derive_type_name(&self) -> MapString;
    /// This method returns the unique "descriptor_name" for this type
    fn derive_descriptor_name(&self) -> MapString;
    fn derive_label(&self) -> MapString;
    /// This method returns the A human-readable description of this type. It should
    /// clarify the purpose of the type and any caveats or to be aware of.
    fn derive_description(&self) -> MapString;
}

pub enum CoreMetaSchemaName {
    MetaBooleanType,
    MetaDanceType,
    MetaEnumType,
    MetaEnumVariantType,
    MetaHolonType,
    MetaIntegerType,
    MetaPropertyType,
    MetaRelationshipType,
    MetaStringType,
    MetaType,
    MetaValueArrayType,
    MetaValueType,
}

impl CoreMetaSchemaName {
    pub fn as_str(&self) -> &str {
        use CoreMetaSchemaName::*;
        match self {
            MetaBooleanType => "MetaBooleanType",
            MetaDanceType => "MetaDanceType",
            MetaEnumType => "MetaEnumType",
            MetaEnumVariantType => "MetaEnumVariantType",
            MetaHolonType => "MetaHolonType",
            MetaIntegerType => "MetaIntegerType",
            MetaPropertyType => "MetaPropertyType",
            MetaRelationshipType => "MetaRelationshipType",
            MetaStringType => "MetaStringType",
            MetaType => "MetaType",
            MetaValueArrayType => "MetaValueArrayType",
            MetaValueType => "MetaValueType",
        }
    }

    pub fn as_type_name(&self) -> MapString {
        MapString(self.as_str().to_camel_case())
    }
    pub fn as_descriptor_name(&self) -> MapString {
        MapString(format!("{}Descriptor", self.as_type_name().0.clone()))
    }
}

pub enum CoreValueTypeName {
    BaseTypeEnumType,
    DeletionSemanticEnumType,
    HolonStateEnumType,
    MapBooleanType,
    MapIntegerType,
    MapStringType,
    PropertyNameType,
    RelationshipNameType,
    SemanticVersionType,
}

impl CoreValueTypeName {
    pub fn as_str(&self) -> &str {
        use CoreValueTypeName::*;
        match self {
            BaseTypeEnumType => "BaseTypeEnumType",
            DeletionSemanticEnumType => "DeletionSemanticEnumType",
            HolonStateEnumType => "HolonStateEnumType",
            MapBooleanType => "MapBooleanType",
            MapIntegerType => "MapIntegerType",
            MapStringType => "MapStringType",
            PropertyNameType => "PropertyNameType",
            RelationshipNameType => "RelationshipNameType",
            SemanticVersionType => "SemanticVersionType",
        }
    }
}

#[derive(Debug)]
pub enum CoreSchemaPropertyTypeName {
    AllowsDuplicates, // MapBooleanType
    BaseType,         // Enum -- BaseTypeEnumType
    DeletionSemantic, // Enum -- DeletionSemanticEnumType
    DescriptorName,   // MapStringType
    Description,      // MapStringType
    IsBuiltinType,    // MapBooleanType
    IsDependent,      // MapBooleanType
    IsOrdered,        // MapBooleanType
    IsValueType,      // MapBooleanType
    Label,            // MapStringType
    MaxCardinality,   // MapIntegerType
    MaxLength,        // MapIntegerType
    MaxValue,         // MapIntegerType
    MinCardinality,   // MapIntegerType
    MinLength,        // MapIntegerType
    MinValue,         // MapIntegerType
    PropertyTypeName, // MapString --PropertyNameType
    RelationshipName, // MapString --RelationshipNameType
    SchemaName,       // MapStringType
    TypeName,         // MapStringType
    VariantOrder,     // MapIntegerType
    Version,          // MapString --SemanticVersionType
}
impl SchemaNamesTrait for CoreSchemaPropertyTypeName {
    /// This method returns the unique type_name for this property type in "snake_case"
    fn derive_type_name(&self) -> MapString {
        // this implementation assumes #Debug representation of the VariantNames within this enum
        MapString(to_snake_case(&format!("{:?}", self)))
    }

    /// This method returns the "descriptor_name" for this type in snake_case
    fn derive_descriptor_name(&self) -> MapString {
        // this implementation uses a simple naming rule of appending "_descriptor" to the type_name
        MapString(format!("{}_descriptor", self.derive_type_name().0.clone()))
    }
    /// This method returns the human-readable name for this property type
    fn derive_label(&self) -> MapString {
        // this implementation uses a simple naming rule simply converting the type name to
        // "Title Case" -- i.e., separating the type_name into (mostly) capitalized words.
        MapString(to_title_case(&format!("{:?}", self)))
    }
    /// This method returns the human-readable description of this type
    fn derive_description(&self) -> MapString {
        use CoreSchemaPropertyTypeName::*;
        match self {
            AllowsDuplicates => MapString("If true, this collection can contain duplicate items.".to_string()),
            BaseType => MapString("Specifies the MAP BaseType of this object. ".to_string()),
            DeletionSemantic => MapString("Offers different options for whether requests to delete a \
            source Holon (i.e., mark as deleted) should be allowed for a given relationship.".to_string()),
            DescriptorName => MapString("The name for the unique key for the descriptor of MAP type.".to_string()),
            Description => MapString("A human readable description of this type that should \
            clarify the purpose of the type and any caveats or to aware of.".to_string()),
            IsBuiltinType => MapString("If `true`, this a type offered by Map Core. Otherwise \
            this is an agent-defined type that extends the MapCore Schema.".to_string()),
            IsDependent => MapString("If true, then instances of this type cannot exist \
            independently of some parent. For example, properties can not exist independently \
            of their holon.".to_string()),
            IsOrdered => MapString("If true, then the position of members of this collection \
            conforms to some order. In other words, this collection behaves like an array".to_string()),
            IsValueType => MapString("If true, this type can be used as the value type for a \
            property.".to_string()),
            Label => MapString("A human readable name for this property. Typically used in when \
            displaying a property in the Human Experience of the map as part of a label/value pair"
                .to_string()),
            MaxCardinality => MapString("Specifies the maximum number of members allowed in this \
            collection. max_cardinality must be greater than or equal to min_cardinality.".to_string()),
            MaxLength => MapString("max_length is a property of a value type based on the BaseType \
            MapString. It defines the maximum allowed length for string instances of this value \
            type. max_length must be greater than or equal to min_length.".to_string()),
            MaxValue => MapString("max_value is a property of a value type based on the BaseType \
            MapInteger. It defines the largest allowed value for this integer instances of this value \
            type. max_value must be greater than or equal to min_value.".to_string()),
            MinCardinality => MapString("Specifies the minimum number of members allowed in this \
            collection. min_cardinality must be greater than or equal to zero.".to_string()),
            MinLength => MapString("min_length is a property of a value type based on the BaseType \
            MapString. It defines the minimum allowed length for string instances of this value \
            type. min_length must be greater than or equal to zero.".to_string()),
            MinValue => MapString("min_value is a property of a value type based on the BaseType \
            MapInteger. It defines the smallest allowed value for this integer instances of this \
            value type. min_value can be negative and must be less than or equal to max_value."
                .to_string()),
            PropertyTypeName => MapString("Specifies the (internal) name for this property type."
                .to_string()),
            RelationshipName => MapString("Specifies the (internal) name for this relationship \
             type.".to_string()),
            SchemaName => MapString("Specifies the human-readable name for this schema.".to_string()),
            TypeName => MapString("Specifies the (internal) name for this type.".to_string()),
            VariantOrder => MapString("Specifies the ordering (e.g., for sorting or salience \
            purposes) for this specific variant relative to other variants in this enum.".to_string()),
            Version => MapString("Specifies the semantic version of this type descriptor.".to_string()),
        }
    }
}

impl CoreSchemaPropertyTypeName {
    pub fn as_snake_case(&self) -> &str {
        use CoreSchemaPropertyTypeName::*;
        match self {
            AllowsDuplicates => "allows_duplicates_property",
            BaseType => "base_type",
            DeletionSemantic => "deletion_semantic_property",
            DescriptorName => "descriptor_name_property",
            Description => "description_property",
            IsBuiltinType => "is_builtin_type_property",
            IsDependent => "is_dependent_property",
            IsOrdered => "is_ordered_property",
            IsValueType => "is_value_type_property",
            Label => "label_property",
            MaxCardinality => "max_cardinality_property",
            MaxLength => "max_length_property",
            MaxValue => "max_value_property",
            MinCardinality => "min_cardinality_property",
            MinLength => "min_length_property",
            MinValue => "min_value_property",
            PropertyTypeName => "property_type_name_property",
            RelationshipName => "relationship_name_property",
            SchemaName => "schema_name_property",
            TypeName => "type_name_property",
            VariantOrder => "variant_order",
            Version => "version_property",
        }
    }

    pub fn as_property_name(&self) -> PropertyName {
        PropertyName(MapString(self.as_snake_case().to_string()))
    }
    pub fn as_property_descriptor_name(&self) -> MapString {
        MapString(format!("{}_descriptor", self.as_snake_case().to_string()))
    }
}

pub enum CoreSchemaName {
    DeletionSemanticEnumType,
    DeletionSemanticEnumVariantAllow,
    DeletionSemanticEnumVariantBlock,
    DeletionSemanticEnumVariantPropagate,
    HolonStateEnumType,
    HolonStateEnumVariantAbandoned,
    HolonStateEnumVariantChanged,
    HolonStateEnumVariantFetched,
    HolonStateEnumVariantNew,
    HolonStateEnumVariantSaved,
    HolonType,
    MapBooleanType,
    MapIntegerType,
    MapStringType,
    SchemaName,
    SchemaType,
    SemanticVersionType,
}

impl CoreSchemaName {
    pub fn as_str(&self) -> &str {
        use CoreSchemaName::*;
        match self {
            DeletionSemanticEnumType => "DeletionSemanticEnum",
            DeletionSemanticEnumVariantAllow => "DeletionSemantic::Allow",
            DeletionSemanticEnumVariantBlock => "DeletionSemantic::Block",
            DeletionSemanticEnumVariantPropagate => "DeletionSemantic::Propagate",
            HolonStateEnumType => "HolonStateEnum",
            HolonStateEnumVariantAbandoned => "HolonState::Abandoned",
            HolonStateEnumVariantChanged => "HolonState::Changed",
            HolonStateEnumVariantFetched => "HolonState::Fetched",
            HolonStateEnumVariantNew => "HolonState::New",
            HolonStateEnumVariantSaved => "HolonState::Saved",
            HolonType => "HolonType",
            MapBooleanType => "MapBoolean",
            MapIntegerType => "MapInteger",
            MapStringType => "MapString",
            SchemaName => "MAP Core Schema",
            SchemaType => "MapSchemaType",
            SemanticVersionType => "SemanticVersion",
        }
    }

    pub fn as_map_string(&self) -> MapString {
        MapString(self.as_str().to_string())
    }
}

pub enum CoreSchemaRelationshipTypeName {
    CollectionFor,
    ComponentOf,
    Components,
    DanceOf,
    Dances,
    DescribedBy,
    DescriptorProperties,
    DescriptorRelationships,
    ForCollectionType,
    HasInverse,
    InverseOf,
    Instances,
    KeyProperties,
    KeyPropertyOf,
    OwnedBy,
    Owns,
    Properties,
    PropertyTypeFor,
    SourceType,
    TargetCollectionType,
    TargetHolonType,
    TargetPropertyType,
    Type,
    TypeDescriptor,
    ValueType,
    ValueTypeFor,
    VariantOf,
    Variants,
}

impl CoreSchemaRelationshipTypeName {
    pub fn as_str(&self) -> &str {
        use CoreSchemaRelationshipTypeName::*;
        match self {
            CollectionFor => "COLLECTION_FOR",
            ComponentOf => "COMPONENT_OF",
            Components => "COMPONENTS",
            DanceOf => "DANCE_OF",
            Dances => "DANCES",
            DescribedBy => "DESCRIBED_BY",
            DescriptorProperties => "DESCRIPTOR_PROPERTIES",
            DescriptorRelationships => "DESCRIPTOR_RELATIONSHIPS",
            ForCollectionType => "FOR_COLLECTION_TYPE",
            HasInverse => "HAS_INVERSE",
            InverseOf => "INVERSE_OF",
            Instances => "INSTANCES",
            KeyProperties => "KEY_PROPERTIES",
            KeyPropertyOf => "KEY_PROPERTY_OF",
            OwnedBy => "OwnedBy",
            Owns => "OWNS",
            Properties => "PROPERTIES",
            PropertyTypeFor => "PROPERTY_TYPE_FOR",
            SourceType => "SOURCE_TYPE",
            TargetCollectionType => "TARGET_COLLECTION_TYPE",
            TargetHolonType => "TARGET_HOLON_TYPE",
            TargetPropertyType => "TARGET_PROPERTY_TYPE",
            Type => "TYPE",
            TypeDescriptor => "TYPE_DESCRIPTOR",
            ValueType => "VALUE_TYPE",
            ValueTypeFor => "VALUE_TYPE_FOR",
            VariantOf => "VARIANT_OF",
            Variants => "VARIANTS",
        }
    }

    pub fn as_type_name(&self) -> MapString {
        MapString(self.as_str().to_string())
    }

    pub fn as_label(&self) -> MapString {
        MapString(self.as_str().to_string())
    }

    pub fn as_rel_name(&self) -> RelationshipName {
        RelationshipName(MapString(self.as_str().to_string()))
    }
}<|MERGE_RESOLUTION|>--- conflicted
+++ resolved
@@ -32,10 +32,7 @@
 //     pub description: MapString,
 // }
 
-<<<<<<< HEAD
-=======
-#[allow(dead_code)]
->>>>>>> c60b286a
+#[allow(dead_code)]
 pub struct TypeDescriptor {
     descriptor_name: MapString,
     label: MapString,
