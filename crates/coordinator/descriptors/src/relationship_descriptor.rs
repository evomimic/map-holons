use holons::context::HolonsContext;
<<<<<<< HEAD
use holons::holon_error::HolonError;
=======
use holons::holon_reference::HolonReference;
>>>>>>> 1bd596cb

use crate::descriptor_types::{DeletionSemantic, RelationshipDescriptor};
use holons::relationship::RelationshipTarget;
use holons::staged_reference::StagedReference;
use shared_types_holon::value_types::BaseType::Holon as BaseTypeHolon;
use shared_types_holon::value_types::{BaseValue, MapBoolean, MapInteger, MapString};
<<<<<<< HEAD
use shared_types_holon::PropertyName;
=======
use crate::descriptor_types::{DeletionSemantic, RelationshipType};

>>>>>>> 1bd596cb

use crate::type_descriptor::define_type_descriptor;

/// This function defines and stages (but does not persist) a new RelationshipDescriptor.
/// Values for each of the RelationshipDescriptor properties will be set based on supplied parameters.
///
/// *Naming Rules*:
///     `type_name` := <source_for.type_name>"-"<relationship_name>"->"<target_for.type_name>"
///     `descriptor_name`:= `<type_name>"Descriptor"`
///
/// The descriptor will have the following relationships populated:
/// * DESCRIBED_BY->TypeDescriptor (if supplied)
/// * COMPONENT_OF->Schema (supplied)
/// * VERSION->SemanticVersion (default)
/// * HAS_SUPERTYPE-> HolonDescriptor (if supplied)
/// *
///
///
pub fn define_relationship_type(
    context: &HolonsContext,
    schema: HolonReference,
    relationship_name: MapString,
    description: MapString,
    label: MapString, // Human readable name for this type
    min_target_cardinality: MapInteger,
    max_target_cardinality: MapInteger,
    deletion_semantic: DeletionSemantic,
    affinity: MapInteger,
    _source_for: RelationshipTarget, // TODO: switch type to HolonReference
    _target_for: RelationshipTarget, // TODO: switch type to HolonReference
    has_supertype: Option<StagedReference>,
    described_by: Option<StagedReference>,
    _has_inverse: Option<StagedReference>,
<<<<<<< HEAD
) -> Result<RelationshipDescriptor, HolonError> {
=======

) -> RelationshipType {
>>>>>>> 1bd596cb
    // ----------------  GET A NEW TYPE DESCRIPTOR -------------------------------
    let type_name = MapString(format!(
        "{}-{}->{}",
        "source_for_type_name".to_string(),
        relationship_name.0,
        "target_for_type_name".to_string()
    ));
    let mut descriptor = define_type_descriptor(
        context,
        schema,
        MapString(format!("{}{}", type_name.0, "Descriptor".to_string())),
        type_name,
        BaseTypeHolon,
        description,
        label,
        MapBoolean(false),
        MapBoolean(false),
        described_by,
        has_supertype,
    )?;

    // Add its properties

    descriptor
        .0
        .with_property_value(
            PropertyName(MapString("min_target_cardinality".to_string())),
            BaseValue::IntegerValue(min_target_cardinality),
        )?
        .with_property_value(
            PropertyName(MapString("max_target_cardinality".to_string())),
            BaseValue::IntegerValue(max_target_cardinality),
        )?
        .with_property_value(
            PropertyName(MapString("deletion_semantic".to_string())),
            BaseValue::EnumValue(deletion_semantic.to_enum_variant()),
        )?
        .with_property_value(
            PropertyName(MapString("affinity".to_string())),
            BaseValue::IntegerValue(affinity),
        )?;

    // Populate its relationships
    // _source_for: HolonReference,
    //     _target_for: HolonReference,
    //     _has_supertype: Option<HolonReference>,
    // descriptor
    //     .add_related_holon(
    //         RelationshipName(MapString("COMPONENT_OF".to_string())),
    //         schema.clone(),
    //     )
    //     .add_related_holon(
    //         RelationshipName(MapString("SOURCE_FOR".to_string())),
    //         source_for.clone(),
    //     )
    //     .add_related_holon(
    //         RelationshipName(MapString("TARGET_FOR".to_string())),
    //         target_for.clone(),
    //     );

    // TODO: If has_supertype is supplied, populate that relationship
    // if let Some(supertype) = has_supertype  {
    //     descriptor.add_related_holon(
    //         RelationshipName(MapString("HAS_SUPERTYPE".to_string())),
    //         supertype.clone(),
    //     )
    // }
    // TODO: If described_by is supplied, populate that relationship
    // if let Some(is_described_by) = described_by  {
    //     descriptor.add_related_holon(
    //         RelationshipName(MapString("DESCRIBED_BY".to_string())),
    //         is_described_by.clone(),
    //     )
    // }

<<<<<<< HEAD
    Ok(RelationshipDescriptor(descriptor.0))
=======



    RelationshipType(descriptor.0)

>>>>>>> 1bd596cb
}<|MERGE_RESOLUTION|>--- conflicted
+++ resolved
@@ -1,21 +1,19 @@
 use holons::context::HolonsContext;
-<<<<<<< HEAD
+
 use holons::holon_error::HolonError;
-=======
+
 use holons::holon_reference::HolonReference;
->>>>>>> 1bd596cb
+
 
 use crate::descriptor_types::{DeletionSemantic, RelationshipDescriptor};
 use holons::relationship::RelationshipTarget;
 use holons::staged_reference::StagedReference;
 use shared_types_holon::value_types::BaseType::Holon as BaseTypeHolon;
 use shared_types_holon::value_types::{BaseValue, MapBoolean, MapInteger, MapString};
-<<<<<<< HEAD
+
 use shared_types_holon::PropertyName;
-=======
+
 use crate::descriptor_types::{DeletionSemantic, RelationshipType};
-
->>>>>>> 1bd596cb
 
 use crate::type_descriptor::define_type_descriptor;
 
@@ -49,12 +47,9 @@
     has_supertype: Option<StagedReference>,
     described_by: Option<StagedReference>,
     _has_inverse: Option<StagedReference>,
-<<<<<<< HEAD
-) -> Result<RelationshipDescriptor, HolonError> {
-=======
 
-) -> RelationshipType {
->>>>>>> 1bd596cb
+) -> Result<RelationshipType, HolonError> {
+
     // ----------------  GET A NEW TYPE DESCRIPTOR -------------------------------
     let type_name = MapString(format!(
         "{}-{}->{}",
@@ -130,13 +125,6 @@
     //     )
     // }
 
-<<<<<<< HEAD
-    Ok(RelationshipDescriptor(descriptor.0))
-=======
 
-
-
-    RelationshipType(descriptor.0)
-
->>>>>>> 1bd596cb
-}+    Ok(RelationshipType(descriptor.0))
+}
