--- conflicted
+++ resolved
@@ -10,7 +10,6 @@
 use shared_types_holon::{BaseType, PropertyName};
 use shared_types_holon::value_types::{BaseValue, MapBoolean, MapInteger, MapString};
 
-<<<<<<< HEAD
 use crate::descriptor_types::DeletionSemantic;
 use crate::type_descriptor::{define_type_descriptor, TypeDefinitionHeader};
 
@@ -28,10 +27,6 @@
     pub target_of: Option<HolonReference>,
     pub has_inverse: Option<HolonReference>,
 }
-=======
-
-use crate::type_descriptor::define_type_descriptor;
->>>>>>> cd15c009
 
 /// This function defines and stages (but does not persist) a new RelationshipDescriptor.
 /// Values for each of the RelationshipDescriptor properties will be set based on supplied parameters.
@@ -58,25 +53,7 @@
 pub fn define_relationship_type(
     context: &HolonsContext,
     schema: &HolonReference,
-<<<<<<< HEAD
     definition: RelationshipDefinition,
-=======
-    relationship_name: MapString,
-    description: MapString,
-    label: MapString,
-    is_subtype_of: Option<HolonReference>,
-    described_by: Option<HolonReference>,
-    owned_by: Option<HolonReference>,
-    min_target_cardinality: MapInteger,
-    max_target_cardinality: MapInteger,
-    deletion_semantic: DeletionSemantic,
-    affinity: MapInteger,
-    _source_for: HolonCollection, // TODO: switch type to HolonReference
-    _target_for: HolonCollection, // TODO: switch type to HolonReference
-    has_supertype: Option<StagedReference>,
-    _has_inverse: Option<StagedReference>,
-
->>>>>>> cd15c009
 ) -> Result<StagedReference, HolonError> {
     // ----------------  GET A NEW TYPE DESCRIPTOR -------------------------------
     let source_type_name:String = "source_type_name".to_string(); // TODO: = source_for.get_property_value(context, "type_name")?;
@@ -127,7 +104,6 @@
             BaseValue::IntegerValue(definition.affinity),
         )?;
 
-<<<<<<< HEAD
     // Add its relationships
     staged_reference
         .add_related_holons(
@@ -154,8 +130,5 @@
 
 
     Ok(staged_reference)
-=======
-       Ok(staged_reference)
->>>>>>> cd15c009
 
 }