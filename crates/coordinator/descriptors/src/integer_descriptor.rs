use holons::context::HolonsContext;
<<<<<<< HEAD
use holons::holon_error::HolonError;

use crate::descriptor_types::IntegerDescriptor;
use crate::type_descriptor::{define_type_descriptor, derive_descriptor_name};
=======
use holons::holon_reference::HolonReference;


>>>>>>> 1bd596cb
use holons::staged_reference::StagedReference;
use shared_types_holon::value_types::{
    BaseType, BaseValue, MapBoolean, MapInteger, MapString, ValueType,
};
use shared_types_holon::PropertyName;
<<<<<<< HEAD

pub fn define_integer_descriptor(
=======
use shared_types_holon::value_types::{BaseType, BaseValue, MapBoolean, MapInteger, MapString, ValueType};
use crate::descriptor_types::{IntegerType};
use crate::type_descriptor::{define_type_descriptor, derive_descriptor_name};
/// This function defines (and describes) a new integer type. Values of this type will be stored
/// as MapInteger. The `min_value` and `max_value` properties are unique to this IntegerType and can
/// be used to narrow the range of legal values for this type. Agent-defined types can be the
/// `ValueType` for a MapProperty.
pub fn define_integer_type(
>>>>>>> 1bd596cb
    context: &HolonsContext,
    schema: HolonReference,
    type_name: MapString,
    description: MapString,
    label: MapString, // Human readable name for this type
    min_value: MapInteger,
    max_value: MapInteger,
    has_supertype: Option<StagedReference>, // this should always be ValueType
    described_by: Option<StagedReference>,
<<<<<<< HEAD
) -> Result<IntegerDescriptor, HolonError> {
=======

) -> IntegerType {
>>>>>>> 1bd596cb
    // ----------------  GET A NEW TYPE DESCRIPTOR -------------------------------
    let mut descriptor = define_type_descriptor(
        context,
        schema, // should this be type safe (i.e., pass in either Schema or SchemaTarget)?
        derive_descriptor_name(&type_name),
        type_name,
        BaseType::Value(ValueType::Integer),
        description,
        label,
        MapBoolean(true),
        MapBoolean(true),
        described_by,
        has_supertype,
    )?;

    descriptor
        .0
        .with_property_value(
            PropertyName(MapString("min_value".to_string())),
            BaseValue::IntegerValue(min_value),
        )?
        .with_property_value(
            PropertyName(MapString("max_value".to_string())),
            BaseValue::IntegerValue(max_value),
        )?;

<<<<<<< HEAD
    // Populate the relationships

    // descriptor.0
    //     .add_related_holon(
    //         RelationshipName(MapString("COMPONENT_OF".to_string())),
    //         define_local_target(&schema.0.clone()),
    //     );
    //

    // TODO: Create PropertyDescriptors for min_length & max_length
    // TODO: get the (assumed to be existing HAS_PROPERTIES RelationshipDescriptor)
    // TODO: add the property descriptors to the TypeDescriptors HAS_PROPERTIES relationship

    Ok(IntegerDescriptor(descriptor.0))
=======
    IntegerType(descriptor.0)

>>>>>>> 1bd596cb
}<|MERGE_RESOLUTION|>--- conflicted
+++ resolved
@@ -1,23 +1,18 @@
 use holons::context::HolonsContext;
-<<<<<<< HEAD
+
 use holons::holon_error::HolonError;
 
 use crate::descriptor_types::IntegerDescriptor;
 use crate::type_descriptor::{define_type_descriptor, derive_descriptor_name};
-=======
+
 use holons::holon_reference::HolonReference;
 
-
->>>>>>> 1bd596cb
 use holons::staged_reference::StagedReference;
 use shared_types_holon::value_types::{
     BaseType, BaseValue, MapBoolean, MapInteger, MapString, ValueType,
 };
 use shared_types_holon::PropertyName;
-<<<<<<< HEAD
 
-pub fn define_integer_descriptor(
-=======
 use shared_types_holon::value_types::{BaseType, BaseValue, MapBoolean, MapInteger, MapString, ValueType};
 use crate::descriptor_types::{IntegerType};
 use crate::type_descriptor::{define_type_descriptor, derive_descriptor_name};
@@ -26,7 +21,7 @@
 /// be used to narrow the range of legal values for this type. Agent-defined types can be the
 /// `ValueType` for a MapProperty.
 pub fn define_integer_type(
->>>>>>> 1bd596cb
+
     context: &HolonsContext,
     schema: HolonReference,
     type_name: MapString,
@@ -36,12 +31,8 @@
     max_value: MapInteger,
     has_supertype: Option<StagedReference>, // this should always be ValueType
     described_by: Option<StagedReference>,
-<<<<<<< HEAD
-) -> Result<IntegerDescriptor, HolonError> {
-=======
+) -> Result<IntegerType, HolonError> {
 
-) -> IntegerType {
->>>>>>> 1bd596cb
     // ----------------  GET A NEW TYPE DESCRIPTOR -------------------------------
     let mut descriptor = define_type_descriptor(
         context,
@@ -68,23 +59,6 @@
             BaseValue::IntegerValue(max_value),
         )?;
 
-<<<<<<< HEAD
-    // Populate the relationships
+    Ok(IntegerType(descriptor.0))
 
-    // descriptor.0
-    //     .add_related_holon(
-    //         RelationshipName(MapString("COMPONENT_OF".to_string())),
-    //         define_local_target(&schema.0.clone()),
-    //     );
-    //
-
-    // TODO: Create PropertyDescriptors for min_length & max_length
-    // TODO: get the (assumed to be existing HAS_PROPERTIES RelationshipDescriptor)
-    // TODO: add the property descriptors to the TypeDescriptors HAS_PROPERTIES relationship
-
-    Ok(IntegerDescriptor(descriptor.0))
-=======
-    IntegerType(descriptor.0)
-
->>>>>>> 1bd596cb
-}+}
