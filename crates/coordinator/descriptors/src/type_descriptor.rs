--- conflicted
+++ resolved
@@ -3,26 +3,24 @@
 use holons::context::HolonsContext;
 use holons::holon::Holon;
 use holons::holon_error::HolonError;
-<<<<<<< HEAD
+
 use holons::staged_reference::StagedReference;
 
 // use holons::relationship::{RelationshipName, RelationshipTarget};
 
 use crate::descriptor_types::TypeDescriptor;
-use crate::semantic_version::define_semantic_version;
 use shared_types_holon::holon_node::PropertyName;
 use shared_types_holon::value_types::{BaseType, BaseValue, MapBoolean, MapEnumValue, MapString};
-=======
+
 use holons::holon_reference::HolonReference;
 use holons::relationship::RelationshipName;
 
 // use holons::relationship::{RelationshipName, RelationshipTarget};
 
 use crate::semantic_version::set_semantic_version;
-use shared_types_holon::holon_node::PropertyName;
-use shared_types_holon::value_types::{BaseType, BaseValue, MapBoolean, MapEnumValue, MapString};
 
->>>>>>> 1bd596cb
+
+
 
 /// This is a helper function that defines and stages (but does not commit) a new TypeDescriptor.
 /// It is intended to be called by other define_xxx_descriptor functions
@@ -46,17 +44,11 @@
     label: MapString, // Human-readable name for this type
     is_dependent: MapBoolean,
     is_value_descriptor: MapBoolean,
-<<<<<<< HEAD
-    _described_by: Option<StagedReference>,
-    _has_supertype: Option<StagedReference>,
-    //_owned_by: HolonReference, // HolonSpace
-) -> Result<TypeDescriptor, HolonError> {
-=======
     described_by: Option<HolonReference>, // Type-DESCRIBED_BY->Type
     is_subtype_of: Option<HolonReference>, // Type-IS_SUBTYPE_OF->Type
     //_owned_by: HolonReference, // Holon-OWNED_BY->HolonSpace
 ) -> Result<StagedReference, HolonError> {
->>>>>>> 1bd596cb
+
     // ----------------  GET A NEW (EMPTY) HOLON -------------------------------
     let mut descriptor = Holon::new();
     // Define a default semantic_version as a String Property
@@ -91,37 +83,19 @@
         .with_property_value(
             PropertyName(MapString("is_value_descriptor".to_string())),
             BaseValue::BooleanValue(is_value_descriptor),
-<<<<<<< HEAD
-        )?;
 
-    // Define a default semantic_version
-    let _version = define_semantic_version(0, 0, 1);
-
-    // Add the outbound relationships shared by all TypeDescriptors
-    // let version_target = define_local_target(&version);
-
-    // descriptor
-    //     .add_related_holon(
-    //         RelationshipName(MapString("COMPONENT_OF".to_string())),
-    //         schema_target,
-    //     )
-    //     .add_related_holon(
-    //         RelationshipName(MapString("VERSION".to_string())),
-    //         version_target,
-    //     );
-=======
-        )
+        )?
         .with_property_value(
             PropertyName(MapString("version".to_string())),
             BaseValue::StringValue(version),
-        );
+        )?;
 
     // Stage the new TypeDescriptor
     let staged_reference = context
         .commit_manager
         .borrow_mut()
         .stage_new_holon(descriptor.clone())?;
->>>>>>> 1bd596cb
+
 
     staged_reference
         .add_related_holons(
@@ -144,11 +118,9 @@
                 vec![is_subtype_of_ref])
     };
 
-<<<<<<< HEAD
-    Ok(TypeDescriptor(descriptor))
-=======
-    staged_reference
->>>>>>> 1bd596cb
+
+    Ok(staged_reference)
+
 }
 
 pub fn derive_descriptor_name(type_name: &MapString) -> MapString {
