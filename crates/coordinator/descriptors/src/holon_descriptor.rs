--- conflicted
+++ resolved
@@ -1,9 +1,9 @@
 use holons::context::HolonsContext;
-<<<<<<< HEAD
+
 use holons::holon_error::HolonError;
-=======
+
 use holons::holon_reference::HolonReference;
->>>>>>> 1bd596cb
+
 
 use crate::type_descriptor::define_type_descriptor;
 use holons::staged_reference::StagedReference;
@@ -11,10 +11,9 @@
 use crate::descriptor_types::HolonDescriptor;
 use shared_types_holon::value_types::BaseType::Holon as BaseTypeHolon;
 use shared_types_holon::value_types::{MapBoolean, MapString};
-<<<<<<< HEAD
-=======
+
 use crate::descriptor_types::{HolonType};
->>>>>>> 1bd596cb
+
 
 /// This function defines and stages (but does not persist) a new HolonDescriptor.
 /// Values for each of the HolonDescriptor properties will be set based on supplied parameters.
@@ -36,12 +35,8 @@
     label: MapString, // Human readable name for this type
     has_supertype: Option<StagedReference>,
     described_by: Option<StagedReference>,
-<<<<<<< HEAD
-) -> Result<HolonDescriptor, HolonError> {
-=======
+) -> Result<HolonType, HolonError> {
 
-) -> HolonType {
->>>>>>> 1bd596cb
     // ----------------  GET A NEW TYPE DESCRIPTOR -------------------------------
 
     let descriptor = define_type_descriptor(
@@ -58,9 +53,7 @@
         described_by,
     )?;
 
-<<<<<<< HEAD
-    Ok(HolonDescriptor(descriptor.0))
-=======
-    HolonType(descriptor.0)
->>>>>>> 1bd596cb
+
+    Ok(HolonType(descriptor.0))
+
 }