--- conflicted
+++ resolved
@@ -92,15 +92,10 @@
                                                               MapBoolean(false),
                                                               MapBoolean(false),
                                                               None,
-<<<<<<< HEAD
-                                                              None);
-    steps.push(DescriptorTestStep::Create(meta_relationship_descriptor.0.clone()));
-=======
                                                               Some(&type_descriptor));
     steps.push(DescriptorTestStep::Create(
         meta_relationship_descriptor.0.clone(),
     ));
->>>>>>> 452b44b6
 
     let meta_property_descriptor = define_type_descriptor(&context,
                                                           rc_schema.clone(),
