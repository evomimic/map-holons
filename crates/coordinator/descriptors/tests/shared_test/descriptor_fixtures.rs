// Test Dataset Creator
//
// This file is used to create data used to test the following capabilities:
// - get all type_descriptors
// - build new type descriptor
// - commit the new type descriptor
// - get the new type descriptor
// - delete holon
//
//
// The logic for CUD tests is identical, what varies is the test data.
// BUT... if the test data set has all different variations in it, we may only need 1 test data set

// #![allow(dead_code)]
//
// use core::panic;
// use descriptors::descriptor_types::{
//     Schema, META_PROPERTY_DESCRIPTOR, META_RELATIONSHIP_DESCRIPTOR, META_TYPE_DESCRIPTOR,
// };
<<<<<<< HEAD
use holons::holon_error::HolonError;

/// This function creates returns a TestCase containing a sequence of Descriptor Create, Update and Delete ops
///
#[fixture]
pub fn descriptors_fixture() -> Result<DescriptorTestCase, HolonError> {
    let mut context = HolonsContext {
        commit_manager: CommitManager::new().into(),
        cache_manager: HolonCacheManager::new().into(),
    };

    let mut schema = Schema::new(
        "MAP L0 Core Schema".to_string(),
        "The foundational MAP type descriptors for the L0 layer of the MAP Schema".to_string(),
    )?;

    let rc_schema = context
        .commit_manager
        .borrow_mut()
        .stage_new_holon(schema.0)?; // Borrow_mut() allows mutation

    let mut steps: Vec<DescriptorTestStep> = Vec::new();

    // let schema_reference = define_local_target(&schema.into_holon());
    let type_descriptor = define_type_descriptor(&context,
                                                 rc_schema.clone(),
                                                 MapString(META_TYPE_DESCRIPTOR.to_string()),
                                                 MapString("TypeDescriptor".to_string()),
                                                 BaseType::Holon,
                                                 MapString("A meta-descriptor that defines the properties and relationships shared by all MAP descriptors (including itself).".to_string()),
                                                 MapString("Meta Type Descriptor".to_string()),
                                                 MapBoolean(false),
                                                 MapBoolean(false),
                                                 None,
                                                 None)?;

    // Add to Schema-COMPONENTS->TypeDescriptor relationships?
    steps.push(DescriptorTestStep::Create(type_descriptor.0.clone()));

    let meta_holon_descriptor = define_holon_descriptor(&context,
                                                        rc_schema.clone(),
                                                        MapString("HolonDescriptor".to_string()),
                                                        MapString("A meta-descriptor that defines the properties and relationships shared by all MAP HolonDescriptors".to_string()),
                                                        MapString("Meta Holon Descriptor".to_string()),
                                                        None,
                                                        //Some(HolonReference::Local((LocalHolonReference::from_holon((type_descriptor.as_holon()))))),
                                                        None)?;

    steps.push(DescriptorTestStep::Create(meta_holon_descriptor.0.clone()));
    let meta_relationship_descriptor = define_type_descriptor(&context,
                                                              rc_schema.clone(),
                                                              MapString(META_RELATIONSHIP_DESCRIPTOR.to_string()),
                                                              MapString("RelationshipDescriptor".to_string()),
                                                              BaseType::Holon,
                                                              MapString("A meta-descriptor that defines the properties and relationships shared by all MAP RelationshipDescriptors".to_string()),
                                                              MapString("Meta Relationship Descriptor".to_string()),
                                                              MapBoolean(false),
                                                              MapBoolean(false),
                                                              None,
                                                              None)?;
    steps.push(DescriptorTestStep::Create(
        meta_relationship_descriptor.0.clone(),
    ));

    let meta_property_descriptor = define_type_descriptor(&context,
                                                          rc_schema.clone(),
                                                          MapString(META_PROPERTY_DESCRIPTOR.to_string()),
                                                          MapString("PropertyDescriptor".to_string()),
                                                          BaseType::Holon,
                                                          MapString("A meta-descriptor that defines the properties and relationships shared by all MAP PropertyDescriptors".to_string()),
                                                          MapString("Property Meta Descriptor".to_string()),
                                                          MapBoolean(false),
                                                          MapBoolean(false),
                                                          None,
                                                          None)?;

    steps.push(DescriptorTestStep::Create(
        meta_property_descriptor.0.clone(),
    ));

    let test_case = DescriptorTestCase { steps };
    Ok(test_case)
}
=======
// use descriptors::holon_descriptor::define_holon_descriptor;
// use descriptors::type_descriptor::define_type_descriptor;
// use holons::cache_manager::HolonCacheManager;
// use holons::commit_manager::CommitManager;
// use holons::context::HolonsContext;
// use holons::helpers::*;
// use holons::holon::Holon;
// use holons::holon_api::*;
// use rstest::*;
// use shared_types_holon::value_types::{BaseType, BaseValue, MapBoolean, MapString};
// use std::collections::btree_map::BTreeMap;
//
// // use hdk::prelude::*;
//
// use crate::shared_test::test_data_types::{DescriptorTestCase, DescriptorTestStep};
// // use crate::shared_test::fixture_helpers::{derive_label, derive_type_description, derive_type_name};
// // use crate::shared_test::property_descriptor_data_creators::{
// //     create_example_property_descriptors, create_example_updates_for_property_descriptors,
// // };
// use holons::holon_error::HolonError;
//
// /// This function creates returns a TestCase containing a sequence of Descriptor Create, Update and Delete ops
// ///
// #[fixture]
// pub fn descriptors_fixture() -> Result<DescriptorTestCase, HolonError> {
//     let mut context = HolonsContext {
//         commit_manager: CommitManager::new().into(),
//         cache_manager: HolonCacheManager::new().into(),
//     };
//
//     let mut schema = Schema::new(
//         "MAP L0 Core Schema".to_string(),
//         "The foundational MAP type descriptors for the L0 layer of the MAP Schema".to_string(),
//     );
//
//     let rc_schema = context
//         .commit_manager
//         .borrow_mut()
//         .stage_new_holon(schema.0); // Borrow_mut() allows mutation
//
//     let mut steps: Vec<DescriptorTestStep> = Vec::new();
//
//     // let schema_reference = define_local_target(&schema.into_holon());
//     let type_descriptor = define_type_descriptor(&context,
//                                                  rc_schema.clone(),
//                                                  MapString(META_TYPE_DESCRIPTOR.to_string()),
//                                                  MapString("TypeDescriptor".to_string()),
//                                                  BaseType::Holon,
//                                                  MapString("A meta-descriptor that defines the properties and relationships shared by all MAP descriptors (including itself).".to_string()),
//                                                  MapString("Meta Type Descriptor".to_string()),
//                                                  MapBoolean(false),
//                                                  MapBoolean(false),
//                                                  None,
//                                                  None);
//
//     // Add to Schema-COMPONENTS->TypeDescriptor relationships?
//     steps.push(DescriptorTestStep::Create(type_descriptor.0.clone()));
//
//     let meta_holon_descriptor = define_holon_descriptor(&context,
//                                                         rc_schema.clone(),
//                                                         MapString("HolonDescriptor".to_string()),
//                                                         MapString("A meta-descriptor that defines the properties and relationships shared by all MAP HolonDescriptors".to_string()),
//                                                         MapString("Meta Holon Descriptor".to_string()),
//                                                         None,
//                                                         //Some(HolonReference::Local((LocalHolonReference::from_holon((type_descriptor.as_holon()))))),
//                                                         None);
//
//     steps.push(DescriptorTestStep::Create(meta_holon_descriptor.0.clone()));
//     let meta_relationship_descriptor = define_type_descriptor(&context,
//                                                               rc_schema.clone(),
//                                                               MapString(META_RELATIONSHIP_DESCRIPTOR.to_string()),
//                                                               MapString("RelationshipDescriptor".to_string()),
//                                                               BaseType::Holon,
//                                                               MapString("A meta-descriptor that defines the properties and relationships shared by all MAP RelationshipDescriptors".to_string()),
//                                                               MapString("Meta Relationship Descriptor".to_string()),
//                                                               MapBoolean(false),
//                                                               MapBoolean(false),
//                                                               None,
//                                                               None);
//     steps.push(DescriptorTestStep::Create(
//         meta_relationship_descriptor.0.clone(),
//     ));
//
//     let meta_property_descriptor = define_type_descriptor(&context,
//                                                           rc_schema.clone(),
//                                                           MapString(META_PROPERTY_DESCRIPTOR.to_string()),
//                                                           MapString("PropertyDescriptor".to_string()),
//                                                           BaseType::Holon,
//                                                           MapString("A meta-descriptor that defines the properties and relationships shared by all MAP PropertyDescriptors".to_string()),
//                                                           MapString("Property Meta Descriptor".to_string()),
//                                                           MapBoolean(false),
//                                                           MapBoolean(false),
//                                                           None,
//                                                           None);
//
//     steps.push(DescriptorTestStep::Create(
//         meta_property_descriptor.0.clone(),
//     ));
//
//     let test_case = DescriptorTestCase { steps };
//     Ok(test_case)
// }
>>>>>>> 1bd596cb
<|MERGE_RESOLUTION|>--- conflicted
+++ resolved
@@ -17,91 +17,7 @@
 // use descriptors::descriptor_types::{
 //     Schema, META_PROPERTY_DESCRIPTOR, META_RELATIONSHIP_DESCRIPTOR, META_TYPE_DESCRIPTOR,
 // };
-<<<<<<< HEAD
-use holons::holon_error::HolonError;
 
-/// This function creates returns a TestCase containing a sequence of Descriptor Create, Update and Delete ops
-///
-#[fixture]
-pub fn descriptors_fixture() -> Result<DescriptorTestCase, HolonError> {
-    let mut context = HolonsContext {
-        commit_manager: CommitManager::new().into(),
-        cache_manager: HolonCacheManager::new().into(),
-    };
-
-    let mut schema = Schema::new(
-        "MAP L0 Core Schema".to_string(),
-        "The foundational MAP type descriptors for the L0 layer of the MAP Schema".to_string(),
-    )?;
-
-    let rc_schema = context
-        .commit_manager
-        .borrow_mut()
-        .stage_new_holon(schema.0)?; // Borrow_mut() allows mutation
-
-    let mut steps: Vec<DescriptorTestStep> = Vec::new();
-
-    // let schema_reference = define_local_target(&schema.into_holon());
-    let type_descriptor = define_type_descriptor(&context,
-                                                 rc_schema.clone(),
-                                                 MapString(META_TYPE_DESCRIPTOR.to_string()),
-                                                 MapString("TypeDescriptor".to_string()),
-                                                 BaseType::Holon,
-                                                 MapString("A meta-descriptor that defines the properties and relationships shared by all MAP descriptors (including itself).".to_string()),
-                                                 MapString("Meta Type Descriptor".to_string()),
-                                                 MapBoolean(false),
-                                                 MapBoolean(false),
-                                                 None,
-                                                 None)?;
-
-    // Add to Schema-COMPONENTS->TypeDescriptor relationships?
-    steps.push(DescriptorTestStep::Create(type_descriptor.0.clone()));
-
-    let meta_holon_descriptor = define_holon_descriptor(&context,
-                                                        rc_schema.clone(),
-                                                        MapString("HolonDescriptor".to_string()),
-                                                        MapString("A meta-descriptor that defines the properties and relationships shared by all MAP HolonDescriptors".to_string()),
-                                                        MapString("Meta Holon Descriptor".to_string()),
-                                                        None,
-                                                        //Some(HolonReference::Local((LocalHolonReference::from_holon((type_descriptor.as_holon()))))),
-                                                        None)?;
-
-    steps.push(DescriptorTestStep::Create(meta_holon_descriptor.0.clone()));
-    let meta_relationship_descriptor = define_type_descriptor(&context,
-                                                              rc_schema.clone(),
-                                                              MapString(META_RELATIONSHIP_DESCRIPTOR.to_string()),
-                                                              MapString("RelationshipDescriptor".to_string()),
-                                                              BaseType::Holon,
-                                                              MapString("A meta-descriptor that defines the properties and relationships shared by all MAP RelationshipDescriptors".to_string()),
-                                                              MapString("Meta Relationship Descriptor".to_string()),
-                                                              MapBoolean(false),
-                                                              MapBoolean(false),
-                                                              None,
-                                                              None)?;
-    steps.push(DescriptorTestStep::Create(
-        meta_relationship_descriptor.0.clone(),
-    ));
-
-    let meta_property_descriptor = define_type_descriptor(&context,
-                                                          rc_schema.clone(),
-                                                          MapString(META_PROPERTY_DESCRIPTOR.to_string()),
-                                                          MapString("PropertyDescriptor".to_string()),
-                                                          BaseType::Holon,
-                                                          MapString("A meta-descriptor that defines the properties and relationships shared by all MAP PropertyDescriptors".to_string()),
-                                                          MapString("Property Meta Descriptor".to_string()),
-                                                          MapBoolean(false),
-                                                          MapBoolean(false),
-                                                          None,
-                                                          None)?;
-
-    steps.push(DescriptorTestStep::Create(
-        meta_property_descriptor.0.clone(),
-    ));
-
-    let test_case = DescriptorTestCase { steps };
-    Ok(test_case)
-}
-=======
 // use descriptors::holon_descriptor::define_holon_descriptor;
 // use descriptors::type_descriptor::define_type_descriptor;
 // use holons::cache_manager::HolonCacheManager;
@@ -204,4 +120,3 @@
 //     let test_case = DescriptorTestCase { steps };
 //     Ok(test_case)
 // }
->>>>>>> 1bd596cb
