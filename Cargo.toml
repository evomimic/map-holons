--- conflicted
+++ resolved
@@ -60,15 +60,6 @@
 [workspace.dependencies]
 ahash = "=0.8.11"
 async-std = "1.1.12"
-<<<<<<< HEAD
-derive-new = "0.6"
-futures = { version = "0.3.1", default-features = false }
-hex = "0.4"
-hdi = "0.4"
-hdk = "0.3"
-holochain_integrity_types = "0.3"
-home = "0.5.9" # unpin this when we move to rust 1.81.0 or later
-=======
 async-trait = "0.1.51"
 derive-new = "0.7.0"
 futures = { version = "0.3.1", default-features = false }
@@ -76,23 +67,16 @@
 hdi = "0.5"
 hdk = "0.4"
 holochain_integrity_types = "0.4"
->>>>>>> 2f4a433c
 Inflector = "0.11"
 pretty_assertions = "1.4.0"
 quick_cache = "0.6"
 serde = { version = "1", features = ["derive"] }
 serde_json = "1.0.109"
 sha2 = "0.10.8"
-<<<<<<< HEAD
-strum = "0.26"
-strum_macros = "0.26"
-thiserror = "1"
-=======
 strum = "0.27"
 strum_macros = "0.27"
 thiserror = "1"
 tracing = "0.1"
->>>>>>> 2f4a433c
 rstest = "0.21"
 uuid = { version = "1", features = ["serde"] }
 
